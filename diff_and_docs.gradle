/*
 * Copyright (C) 2017 The Android Open Source Project
 *
 * Licensed under the Apache License, Version 2.0 (the "License");
 * you may not use this file except in compliance with the License.
 * You may obtain a copy of the License at
 *
 *      http://www.apache.org/licenses/LICENSE-2.0
 *
 * Unless required by applicable law or agreed to in writing, software
 * distributed under the License is distributed on an "AS IS" BASIS,
 * WITHOUT WARRANTIES OR CONDITIONS OF ANY KIND, either express or implied.
 * See the License for the specific language governing permissions and
 * limitations under the License.
 */

import android.support.checkapi.ApiXmlConversionTask
import android.support.checkapi.CheckApiTask
import android.support.checkapi.UpdateApiTask
import android.support.doclava.DoclavaMultilineJavadocOptionFileOption
import android.support.doclava.DoclavaTask
import android.support.jdiff.JDiffTask

import org.gradle.api.InvalidUserDataException

import groovy.io.FileType

import java.util.regex.Matcher
import java.util.regex.Pattern

// Set up platform API files for federation.
if (project.androidApiTxt != null) {
    task generateSdkApi(type: Copy) {
        description = 'Copies the API files for the current SDK.'

        // Export the API files so this looks like a DoclavaTask.
        ext.apiFile = new File(project.docsDir, 'release/sdk_current.txt')
        ext.removedApiFile = new File(project.docsDir, 'release/sdk_removed.txt')

        from project.androidApiTxt.absolutePath
        into apiFile.parent
        rename { apiFile.name }

        // Register the fake removed file as an output.
        outputs.file removedApiFile

        doLast {
            removedApiFile.createNewFile()
        }
    }
} else {
    task generateSdkApi(type: DoclavaTask, dependsOn: [configurations.doclava]) {
        description = 'Generates API files for the current SDK.'

        docletpath = configurations.doclava.resolve()
        destinationDir = project.docsDir

        classpath = project.androidJar
        source zipTree(project.androidSrcJar)

        apiFile = new File(project.docsDir, 'release/sdk_current.txt')
        removedApiFile = new File(project.docsDir, 'release/sdk_removed.txt')
        generateDocs = false

        options {
            addStringOption "stubpackages", "android.*"
        }
    }
}

// Generates online docs.
task generateDocs(type: DoclavaTask, dependsOn: [configurations.doclava, generateSdkApi]) {
    def offlineDocs = project.docs.offline
    group = JavaBasePlugin.DOCUMENTATION_GROUP
    description = 'Generates d.android.com-style documentation. To generate offline docs use ' +
            '\'-PofflineDocs=true\' parameter.'

    docletpath = configurations.doclava.resolve()
    destinationDir = new File(project.docsDir, offlineDocs ? "offline" : "online")

    // Base classpath is Android SDK, sub-projects add their own.
    classpath = project.ext.androidJar

    def hdfOption = new DoclavaMultilineJavadocOptionFileOption('hdf')
    hdfOption.add(
            ['android.whichdoc', 'online'],
            ['android.hasSamples', 'true'],
            ['dac', 'true'])

    def federateOption = new DoclavaMultilineJavadocOptionFileOption('federate')
    federateOption.add(['Android', 'https://developer.android.com'])

    def federationapiOption = new DoclavaMultilineJavadocOptionFileOption('federationapi')
    federationapiOption.add(['Android', generateSdkApi.apiFile.absolutePath])

    // Track API change history.
    def apiFilePattern = /(\d+\.\d+\.\d).txt/
    def sinceOption = new DoclavaMultilineJavadocOptionFileOption('since')
    File apiDir = new File(supportRootFolder, 'api')
    apiDir.eachFileMatch FileType.FILES, ~apiFilePattern, { File apiFile ->
        def apiLevel = (apiFile.name =~ apiFilePattern)[0][1]
        sinceOption.add([apiFile.absolutePath, apiLevel])
    }

    // Default hidden errors + hidden superclass (111) and
    // deprecation mismatch (113) to match framework docs.
    final def hidden = [105, 106, 107, 111, 112, 113, 115, 116, 121]

    doclavaErrors = (101..122) - hidden
    doclavaWarnings = []
    doclavaHidden += hidden

    options {
        addStringOption "templatedir",
                "${supportRootFolder}/../../external/doclava/res/assets/templates-sdk"
        addStringOption "stubpackages", "android.support.*"
        addStringOption "samplesdir", "${supportRootFolder}/samples"
        addOption federateOption
        addOption federationapiOption
        addOption hdfOption
        addOption sinceOption

        // Specific to reference docs.
        if (!offlineDocs) {
            addStringOption "toroot", "/"
            addBooleanOption "devsite", true
            addStringOption "dac_libraryroot", project.docs.dac.libraryroot
            addStringOption "dac_dataname", project.docs.dac.dataname
        }
    }

    exclude '**/BuildConfig.java'
}

// Generates a distribution artifact for online docs.
task distDocs(type: Zip, dependsOn: generateDocs) {
    group = JavaBasePlugin.DOCUMENTATION_GROUP
    description = 'Generates distribution artifact for d.android.com-style documentation.'

    from generateDocs.destinationDir
    destinationDir project.distDir
    baseName = "android-support-docs"
    version = project.buildNumber

    doLast {
        logger.lifecycle("'Wrote API reference to ${archivePath}")
    }
}

def MSG_HIDE_API =
        "If you are adding APIs that should be excluded from the public API surface,\n" +
        "consider using package or private visibility. If the API must have public\n" +
        "visibility, you may exclude it from public API by using the @hide javadoc\n" +
        "annotation paired with the @RestrictTo(LIBRARY_GROUP) code annotation."

// Check that the API we're building hasn't broken compatibility with the
// previously released version. These types of changes are forbidden.
def CHECK_API_CONFIG_RELEASE = [
    onFailMessage:
            "Compatibility with previously released public APIs has been broken. Please\n" +
            "verify your change with Support API Council and provide error output,\n" +
            "including the error messages and associated SHAs.\n" +
            "\n" +
            "If you are removing APIs, they must be deprecated first before being removed\n" +
            "in a subsequent release.\n" +
            "\n" + MSG_HIDE_API,
    errors: (7..18),
    warnings: [],
    hidden: (2..6) + (19..30)
]

// Check that the API we're building hasn't changed from the development
// version. These types of changes require an explicit API file update.
def CHECK_API_CONFIG_DEVELOP = [
    onFailMessage:
            "Public API definition has changed. Please run ./gradlew updateApi to confirm\n" +
            "these changes are intentional by updating the public API definition.\n" +
            "\n" + MSG_HIDE_API,
    errors: (2..30)-[22],
    warnings: [],
    hidden: [22]
]

// This is a patch or finalized release. Check that the API we're building
// hasn't changed from the current.
def CHECK_API_CONFIG_PATCH = [
    onFailMessage:
            "Public API definition may not change in finalized or patch releases.\n" +
            "\n" + MSG_HIDE_API,
    errors: (2..30)-[22],
    warnings: [],
    hidden: [22]
]

CheckApiTask createCheckApiTask(String taskName, def checkApiConfig, File oldApi, File newApi,
                                File whitelist = null) {
    return tasks.create(name: taskName, type: CheckApiTask.class) {
        doclavaClasspath = generateApi.docletpath

        onFailMessage = checkApiConfig.onFailMessage
        checkApiErrors = checkApiConfig.errors
        checkApiWarnings = checkApiConfig.warnings
        checkApiHidden = checkApiConfig.hidden

        newApiFile = newApi
        oldApiFile = oldApi
        newRemovedApiFile = new File(project.docsDir, 'release/removed.txt')
        oldRemovedApiFile = new File(supportRootFolder, 'api/removed.txt')

        whitelistErrorsFile = whitelist

        doFirst {
            logger.lifecycle "Verifying ${newApi.name} against ${oldApi.name}..."
        }
    }
}

// Generates API files.
task generateApi(type: DoclavaTask, dependsOn: configurations.doclava) {
    docletpath = configurations.doclava.resolve()
    destinationDir = project.docsDir

    // Base classpath is Android SDK, sub-projects add their own.
    classpath = project.ext.androidJar

    apiFile = new File(project.docsDir, 'release/current.txt')
    removedApiFile = new File(project.docsDir, 'release/removed.txt')
    generateDocs = false

    options {
        addStringOption "templatedir",
                "${supportRootFolder}/../../external/doclava/res/assets/templates-sdk"
        addStringOption "stubpackages", "android.support.*"
    }
    exclude '**/BuildConfig.java'
    exclude '**/R.java'
}

/**
 * Returns the most recent API, optionally restricting to APIs before
 * <code>beforeApi</code>.
 *
 * @param refApi the reference API version, ex. 25.0.0-SNAPSHOT
 * @return the most recently released API file
 */
File getApiFile(String refApi = supportVersion, boolean previous = false, boolean release = false) {
    def refMatcher = refApi =~ /^(\d+)\.(\d+)\.(\d+)(-.+)?$/
    def refMajor = refMatcher[0][1] as int
    def refMinor = refMatcher[0][2] as int
    def refPatch = refMatcher[0][3] as int
    def refExtra = refMatcher[0][4]

    File apiDir = new File(ext.supportRootFolder, 'api')

    if (!previous) {
        // If this is a patch or release version, ignore the extra.
        return new File(apiDir, "$refMajor.$refMinor.0"
                + (!refExtra || refPatch || release ? "" : refExtra) + ".txt")
    }

    File lastFile = null
    def lastMajor
    def lastMinor

    // Only look at released versions and snapshots thereof, ex. X.Y.0.txt or X.Y.0-SNAPSHOT.txt.
    apiDir.eachFileMatch FileType.FILES, ~/(\d+)\.(\d+)\.0(-SNAPSHOT)?\.txt/, { File file ->
        def matcher = file.name =~ /(\d+)\.(\d+)\.0(-SNAPSHOT)?\.txt/
        def major = matcher[0][1] as int
        def minor = matcher[0][2] as int

        if (lastFile == null || major > lastMajor || (major == lastMajor && minor > lastMinor)) {
            if (refMajor > major || (refMajor == major && refMinor > minor)) {
                lastFile = file
                lastMajor = major
                lastMinor = minor
            }
        }
    }

    return lastFile
}

String stripExtension(String fileName) {
    return fileName[0..fileName.lastIndexOf('.')-1]
}

// Make sure the API surface has not broken since the last release.
def isPatchVersion = supportVersion ==~ /\d+\.\d+.[1-9]\d*(-.+)?/
def isSnapshotVersion = supportVersion ==~ /\d+\.\d+.\d+-SNAPSHOT/
def previousApiFile = getApiFile(project.supportVersion, !isPatchVersion)
def whitelistFile = new File(
        previousApiFile.parentFile, stripExtension(previousApiFile.name) + ".ignore")
def checkApiRelease = createCheckApiTask("checkApiRelease", CHECK_API_CONFIG_RELEASE,
        previousApiFile, generateApi.apiFile, whitelistFile).dependsOn(generateApi)

// Allow a comma-delimited list of whitelisted errors.
if (project.hasProperty("ignore")) {
    checkApiRelease.whitelistErrors = ignore.split(',')
}

// Check whether the development API surface has changed.
def verifyConfig = isPatchVersion != 0 ? CHECK_API_CONFIG_DEVELOP : CHECK_API_CONFIG_PATCH;
def checkApi = createCheckApiTask("checkApi", verifyConfig, getApiFile(), generateApi.apiFile)
        .dependsOn(generateApi, checkApiRelease)

checkApi.group JavaBasePlugin.VERIFICATION_GROUP
checkApi.description 'Verify the API surface.'

rootProject.createArchive.dependsOn checkApi

task verifyUpdateApiAllowed() {
    // This could be moved to doFirst inside updateApi, but using it as a
    // dependency with no inputs forces it to run even when updateApi is a
    // no-op.
    doLast {
        if (isPatchVersion) {
            throw new GradleException("Public APIs may not be modified in patch releases.")
        } else if (isSnapshotVersion && getApiFile(supportVersion, false, true).exists()) {
            throw new GradleException("Inconsistent version. Public API file already exists.")
        } else if (!isSnapshotVersion && getApiFile().exists() && !project.hasProperty("force")) {
            throw new GradleException("Public APIs may not be modified in finalized releases.")
        }
    }
}

task updateApi(type: UpdateApiTask, dependsOn: [checkApiRelease, verifyUpdateApiAllowed]) {
    group JavaBasePlugin.VERIFICATION_GROUP
    description 'Updates the candidate API file to incorporate valid changes.'
    newApiFile = checkApiRelease.newApiFile
    oldApiFile = getApiFile()
    newRemovedApiFile = new File(project.docsDir, 'release/removed.txt')
    oldRemovedApiFile = new File(supportRootFolder, 'api/removed.txt')
    whitelistErrors = checkApiRelease.whitelistErrors
    whitelistErrorsFile = checkApiRelease.whitelistErrorsFile
}

/**
 * Converts the <code>toApi</code>.txt file (or current.txt if not explicitly
 * defined using -PtoAPi=<file>) to XML format for use by JDiff.
 */
task newApiXml(type: ApiXmlConversionTask, dependsOn: configurations.doclava) {
    classpath configurations.doclava.resolve()

    if (project.hasProperty("toApi")) {
        // Use an explicit API file.
        inputApiFile = new File(rootProject.ext.supportRootFolder, "api/${toApi}.txt")
    } else {
        // Use the current API file (e.g. current.txt).
        inputApiFile = generateApi.apiFile
        dependsOn generateApi
    }

    int lastDot = inputApiFile.name.lastIndexOf('.')
    outputApiXmlFile = new File(project.docsDir,
            "release/" + inputApiFile.name.substring(0, lastDot) + ".xml")
}

/**
 * Converts the <code>fromApi</code>.txt file (or the most recently released
 * X.Y.Z.txt if not explicitly defined using -PfromAPi=<file>) to XML format
 * for use by JDiff.
 */
task oldApiXml(type: ApiXmlConversionTask, dependsOn: configurations.doclava) {
    classpath configurations.doclava.resolve()

    if (project.hasProperty("fromApi")) {
        // Use an explicit API file.
        inputApiFile = new File(rootProject.ext.supportRootFolder, "api/${fromApi}.txt")
    } else if (project.hasProperty("toApi") && toApi.matches(~/(\d+\.){2}\d+/)) {
        // If toApi matches released API (X.Y.Z) format, use the most recently
        // released API file prior to toApi.
        inputApiFile = getApiFile(toApi, true)
    } else {
        // Use the most recently released API file.
        inputApiFile = getApiFile();
    }

    int lastDot = inputApiFile.name.lastIndexOf('.')
    outputApiXmlFile = new File(project.docsDir,
            "release/" + inputApiFile.name.substring(0, lastDot) + ".xml")
}

/**
 * Generates API diffs.
 * <p>
 * By default, diffs are generated for the delta between current.txt and the
 * next most recent X.Y.Z.txt API file. Behavior may be changed by specifying
 * one or both of -PtoApi and -PfromApi.
 * <p>
 * If both fromApi and toApi are specified, diffs will be generated for
 * fromApi -> toApi. For example, 25.0.0 -> 26.0.0 diffs could be generated by
 * using:
 * <br><code>
 *   ./gradlew generateDiffs -PfromApi=25.0.0 -PtoApi=26.0.0
 * </code>
 * <p>
 * If only toApi is specified, it MUST be specified as X.Y.Z and diffs will be
 * generated for (release before toApi) -> toApi. For example, 24.2.0 -> 25.0.0
 * diffs could be generated by using:
 * <br><code>
 *   ./gradlew generateDiffs -PtoApi=25.0.0
 * </code>
 * <p>
 * If only fromApi is specified, diffs will be generated for fromApi -> current.
 * For example, lastApiReview -> current diffs could be generated by using:
 * <br><code>
 *   ./gradlew generateDiffs -PfromApi=lastApiReview
 * </code>
 * <p>
 */
task generateDiffs(type: JDiffTask, dependsOn: [configurations.jdiff, configurations.doclava,
                                                oldApiXml, newApiXml, generateDocs]) {
    // Base classpath is Android SDK, sub-projects add their own.
    classpath = project.ext.androidJar

    // JDiff properties.
    oldApiXmlFile = oldApiXml.outputApiXmlFile
    newApiXmlFile = newApiXml.outputApiXmlFile
    newJavadocPrefix = "../../../../reference/"

    String newApi = newApiXmlFile.name
    int lastDot = newApi.lastIndexOf('.')
    newApi = newApi.substring(0, lastDot)

    // Javadoc properties.
    docletpath = configurations.jdiff.resolve()
    destinationDir = new File(project.docsDir, "online/sdk/support_api_diff/$newApi")
    title = "Support&nbsp;Library&nbsp;API&nbsp;Differences&nbsp;Report"

    exclude '**/BuildConfig.java'
    exclude '**/R.java'
}

// configuration file for setting up api diffs and api docs
void registerForDocsTask(Task task, Project subProject, releaseVariant) {
    task.dependsOn releaseVariant.javaCompile
    task.source {
        def buildConfig = fileTree(releaseVariant.getGenerateBuildConfig().sourceOutputDir)
        return releaseVariant.javaCompile.source.minus(buildConfig) +
                fileTree(releaseVariant.aidlCompile.sourceOutputDir) +
                fileTree(releaseVariant.outputs[0].processResources.sourceOutputDir)
    }
<<<<<<< HEAD
    // NASTY WORKAROUND to allow building with both Android Studio Plugin 2.4.0-alpha6
    // and 2.4.0-alpha8
    if (releaseVariant.metaClass.respondsTo(releaseVariant, 'getCompileClasspath', Object)) {
        task.classpath += releaseVariant.getCompileClasspath(null) +
                files(releaseVariant.javaCompile.destinationDir)
    } else {
        task.classpath += files{releaseVariant.javaCompile.classpath.files} +
                files(releaseVariant.javaCompile.destinationDir)
    }
=======

    task.classpath += releaseVariant.getCompileClasspath(null) +
            files(releaseVariant.javaCompile.destinationDir)
>>>>>>> ee99573a
}

// configuration file for setting up api diffs and api docs
void registerJavaProjectForDocsTask(Task task, Project subProject, javaCompileTask) {
    task.dependsOn javaCompileTask
    task.source javaCompileTask.source
    task.classpath += files(javaCompileTask.classpath) +
            files(javaCompileTask.destinationDir)
}

subprojects { subProject ->
    subProject.afterEvaluate { p ->
        if (!p.hasProperty("noDocs") || !p.noDocs) {
            if (p.hasProperty('android') && p.android.hasProperty('libraryVariants')) {
                p.android.libraryVariants.all { v ->
                    if (v.name == 'release') {
                        registerForDocsTask(rootProject.generateDocs, p, v)
                        registerForDocsTask(rootProject.generateApi, p, v)
                        registerForDocsTask(rootProject.generateDiffs, p, v)
                    }
                }
            } else if (p.hasProperty("compileJava")) {
                registerJavaProjectForDocsTask(rootProject.generateDocs, p, p.compileJava)
            }
        }
    }
}<|MERGE_RESOLUTION|>--- conflicted
+++ resolved
@@ -440,21 +440,9 @@
                 fileTree(releaseVariant.aidlCompile.sourceOutputDir) +
                 fileTree(releaseVariant.outputs[0].processResources.sourceOutputDir)
     }
-<<<<<<< HEAD
-    // NASTY WORKAROUND to allow building with both Android Studio Plugin 2.4.0-alpha6
-    // and 2.4.0-alpha8
-    if (releaseVariant.metaClass.respondsTo(releaseVariant, 'getCompileClasspath', Object)) {
-        task.classpath += releaseVariant.getCompileClasspath(null) +
-                files(releaseVariant.javaCompile.destinationDir)
-    } else {
-        task.classpath += files{releaseVariant.javaCompile.classpath.files} +
-                files(releaseVariant.javaCompile.destinationDir)
-    }
-=======
 
     task.classpath += releaseVariant.getCompileClasspath(null) +
             files(releaseVariant.javaCompile.destinationDir)
->>>>>>> ee99573a
 }
 
 // configuration file for setting up api diffs and api docs
