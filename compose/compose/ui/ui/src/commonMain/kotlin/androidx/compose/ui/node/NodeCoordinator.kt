--- conflicted
+++ resolved
@@ -62,11 +62,7 @@
     Measurable,
     LayoutCoordinates,
     OwnerScope,
-<<<<<<< HEAD
     InvokeOnCanvas {
-=======
-        (Canvas) -> Unit {
->>>>>>> 7f5d1fed
 
     abstract val tail: Modifier.Node
 
