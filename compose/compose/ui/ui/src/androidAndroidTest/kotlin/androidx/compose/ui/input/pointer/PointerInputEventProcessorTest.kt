/*
 * Copyright 2020 The Android Open Source Project
 *
 * Licensed under the Apache License, Version 2.0 (the "License");
 * you may not use this file except in compliance with the License.
 * You may obtain a copy of the License at
 *
 *      http://www.apache.org/licenses/LICENSE-2.0
 *
 * Unless required by applicable law or agreed to in writing, software
 * distributed under the License is distributed on an "AS IS" BASIS,
 * WITHOUT WARRANTIES OR CONDITIONS OF ANY KIND, either express or implied.
 * See the License for the specific language governing permissions and
 * limitations under the License.
 */

package androidx.compose.ui.input.pointer

import androidx.compose.ui.DrawLayerModifier
import androidx.compose.ui.Measurable
import androidx.compose.ui.MeasureScope
import androidx.compose.ui.Modifier
import androidx.compose.ui.autofill.Autofill
import androidx.compose.ui.autofill.AutofillTree
import androidx.compose.ui.focus.ExperimentalFocus
import androidx.compose.ui.focus.FocusManager
import androidx.compose.ui.geometry.Offset
import androidx.compose.ui.graphics.Canvas
import androidx.compose.ui.hapticfeedback.HapticFeedback
import androidx.compose.ui.input.key.ExperimentalKeyInput
import androidx.compose.ui.input.key.KeyEvent
import androidx.compose.ui.node.ExperimentalLayoutNodeApi
import androidx.compose.ui.node.InternalCoreApi
import androidx.compose.ui.node.LayoutNode
import androidx.compose.ui.node.LayoutNodeWrapper
import androidx.compose.ui.node.OwnedLayer
import androidx.compose.ui.node.Owner
import androidx.compose.ui.node.OwnerScope
import androidx.compose.ui.platform.ClipboardManager
import androidx.compose.ui.platform.TextToolbar
import androidx.compose.ui.semantics.SemanticsOwner
import androidx.compose.ui.text.font.Font
import androidx.compose.ui.text.input.TextInputService
import androidx.compose.ui.unit.Constraints
import androidx.compose.ui.unit.Density
import androidx.compose.ui.unit.IntOffset
import androidx.compose.ui.unit.IntSize
import androidx.compose.ui.unit.LayoutDirection
import androidx.compose.ui.unit.Uptime
import androidx.compose.ui.unit.milliseconds
import androidx.compose.ui.unit.minus
import androidx.test.ext.junit.runners.AndroidJUnit4
import androidx.test.filters.MediumTest
import com.google.common.truth.Truth.assertThat
import com.nhaarman.mockitokotlin2.spy
import org.junit.Before
import org.junit.Test
import org.junit.runner.RunWith
<<<<<<< HEAD
import androidx.test.ext.junit.runners.AndroidJUnit4
=======
>>>>>>> 162a41f3

// TODO(shepshapard): Write the following PointerInputEvent to PointerInputChangeEvent tests
// 2 down, 2 move, 2 up, converted correctly
// 3 down, 3 move, 3 up, converted correctly
// down, up, down, up, converted correctly
// 2 down, 1 up, same down, both up, converted correctly
// 2 down, 1 up, new down, both up, converted correctly
// new is up, throws exception

// TODO(shepshapard): Write the following hit testing tests
// 2 down, one hits, target receives correct event
// 2 down, one moves in, one out, 2 up, target receives correct event stream
// down, up, receives down and up
// down, move, up, receives all 3
// down, up, then down and misses, target receives down and up
// down, misses, moves in bounds, up, target does not receive event
// down, hits, moves out of bounds, up, target receives all events

// TODO(shepshapard): Write the following offset testing tests
// 3 simultaneous moves, offsets are correct

// TODO(shepshapard): Write the following pointer input dispatch path tests:
// down, move, up, on 2, hits all 5 passes

<<<<<<< HEAD
@SmallTest
=======
@MediumTest
>>>>>>> 162a41f3
@RunWith(AndroidJUnit4::class)
@OptIn(ExperimentalLayoutNodeApi::class)
class PointerInputEventProcessorTest {

    private lateinit var root: LayoutNode
    private lateinit var pointerInputEventProcessor: PointerInputEventProcessor
    private val testOwner: TestOwner = spy()

    @Before
    fun setup() {
        root = LayoutNode(0, 0, 500, 500)
        root.attach(testOwner)
        pointerInputEventProcessor = PointerInputEventProcessor(root)
    }

    @Test
    fun process_downMoveUp_convertedCorrectlyAndTraversesAllPassesInCorrectOrder() {

        // Arrange
        val pointerInputFilter = PointerInputFilterMock()
        val layoutNode = LayoutNode(
            0,
            0,
            500,
            500,
            PointerInputModifierImpl2(
                pointerInputFilter
            )
        )

        root.insertAt(0, layoutNode)

        val offset = Offset(100f, 200f)
        val offset2 = Offset(300f, 400f)

        val events = arrayOf(
            PointerInputEvent(8712, Uptime.Boot + 3.milliseconds, offset, true),
            PointerInputEvent(8712, Uptime.Boot + 11.milliseconds, offset2, true),
            PointerInputEvent(8712, Uptime.Boot + 13.milliseconds, null, false)
        )

        val down = down(8712, 3.milliseconds, offset.x, offset.y)
        val move = down.moveTo(11.milliseconds, offset2.x, offset2.y)
        val up = move.up(13.milliseconds)

        val expectedChanges = arrayOf(down, move, up)

        // Act

        events.forEach { pointerInputEventProcessor.process(it) }

        // Assert

        val log = pointerInputFilter.log.getOnPointerEventLog()

        // Verify call count
        assertThat(log)
            .hasSize(PointerEventPass.values().size * expectedChanges.size)

        // Verify call values
        var count = 0
        expectedChanges.forEach { change ->
            PointerEventPass.values().forEach { pass ->
                val item = log[count]
                PointerEventSubject
                    .assertThat(item.pointerEvent)
                    .isStructurallyEqualTo(pointerEventOf(change))
                assertThat(item.pass).isEqualTo(pass)
                count++
            }
        }
    }

    @Test
    fun process_downHits_targetReceives() {

        // Arrange

        val childOffset = Offset(100f, 200f)
        val pointerInputFilter = PointerInputFilterMock()
        val layoutNode = LayoutNode(
            100, 200, 301, 401,
            PointerInputModifierImpl2(
                pointerInputFilter
            )
        )

        root.insertAt(0, layoutNode)

        val offsets = arrayOf(
            Offset(100f, 200f),
            Offset(300f, 200f),
            Offset(100f, 400f),
            Offset(300f, 400f)
        )

        val events = Array(4) { index ->
            PointerInputEvent(index, Uptime.Boot + 5.milliseconds, offsets[index], true)
        }

        val expectedChanges = Array(4) { index ->
            PointerInputChange(
                id = PointerId(index.toLong()),
                current = PointerInputData(
                    Uptime.Boot + 5.milliseconds,
                    offsets[index] - childOffset,
                    true
                ),
                previous = PointerInputData(
                    null,
                    null,
                    false
                ),
                consumed = ConsumedData()
            )
        }

        // Act

        events.forEach {
            pointerInputEventProcessor.process(it)
        }

        // Assert

        val log =
            pointerInputFilter
                .log
                .getOnPointerEventLog()
                .filter { it.pass == PointerEventPass.Initial }

        // Verify call count
        assertThat(log)
            .hasSize(expectedChanges.size)

        // Verify call values
        expectedChanges.forEachIndexed { index, change ->
            val item = log[index]
            PointerEventSubject
                .assertThat(item.pointerEvent)
                .isStructurallyEqualTo(pointerEventOf(change))
        }
    }

    @Test
    fun process_downMisses_targetDoesNotReceive() {

        // Arrange

        val pointerInputFilter = PointerInputFilterMock()
        val layoutNode = LayoutNode(
            100, 200, 301, 401,
            PointerInputModifierImpl2(
                pointerInputFilter
            )
        )

        root.insertAt(0, layoutNode)

        val offsets = arrayOf(
            Offset(99f, 200f),
            Offset(99f, 400f),
            Offset(100f, 199f),
            Offset(100f, 401f),
            Offset(300f, 199f),
            Offset(300f, 401f),
            Offset(301f, 200f),
            Offset(301f, 400f)
        )

        val events = Array(8) { index ->
            PointerInputEvent(index, Uptime.Boot + 0.milliseconds, offsets[index], true)
        }

        // Act

        events.forEach {
            pointerInputEventProcessor.process(it)
        }

        // Assert

        assertThat(pointerInputFilter.log.getOnPointerEventLog()).hasSize(0)
    }

    @Test
    fun process_downHits3of3_all3PointerNodesReceive() {
        process_partialTreeHits(3)
    }

    @Test
    fun process_downHits2of3_correct2PointerNodesReceive() {
        process_partialTreeHits(2)
    }

    @Test
    fun process_downHits1of3_onlyCorrectPointerNodesReceives() {
        process_partialTreeHits(1)
    }

    private fun process_partialTreeHits(numberOfChildrenHit: Int) {
        // Arrange

        val log = mutableListOf<LogEntry>()
        val childPointerInputFilter = PointerInputFilterMock(log)
        val middlePointerInputFilter = PointerInputFilterMock(log)
        val parentPointerInputFilter = PointerInputFilterMock(log)

        val childLayoutNode =
            LayoutNode(
                100, 100, 200, 200,
                PointerInputModifierImpl2(
                    childPointerInputFilter
                )
            )
        val middleLayoutNode: LayoutNode =
            LayoutNode(
                100, 100, 400, 400,
                PointerInputModifierImpl2(
                    middlePointerInputFilter
                )
            ).apply {
                insertAt(0, childLayoutNode)
            }
        val parentLayoutNode: LayoutNode =
            LayoutNode(
                0, 0, 500, 500,
                PointerInputModifierImpl2(
                    parentPointerInputFilter
                )
            ).apply {
                insertAt(0, middleLayoutNode)
            }
        root.insertAt(0, parentLayoutNode)

        val offset = when (numberOfChildrenHit) {
            3 -> Offset(250f, 250f)
            2 -> Offset(150f, 150f)
            1 -> Offset(50f, 50f)
            else -> throw IllegalStateException()
        }

        val event = PointerInputEvent(0, Uptime.Boot + 5.milliseconds, offset, true)

        // Act

        pointerInputEventProcessor.process(event)

        // Assert

        val filteredLog = log.getOnPointerEventLog().filter { it.pass == PointerEventPass.Initial }

        when (numberOfChildrenHit) {
            3 -> {
                assertThat(filteredLog).hasSize(3)
                assertThat(filteredLog[0].pointerInputFilter)
                    .isSameInstanceAs(parentPointerInputFilter)
                assertThat(filteredLog[1].pointerInputFilter)
                    .isSameInstanceAs(middlePointerInputFilter)
                assertThat(filteredLog[2].pointerInputFilter)
                    .isSameInstanceAs(childPointerInputFilter)
            }
            2 -> {
                assertThat(filteredLog).hasSize(2)
                assertThat(filteredLog[0].pointerInputFilter)
                    .isSameInstanceAs(parentPointerInputFilter)
                assertThat(filteredLog[1].pointerInputFilter)
                    .isSameInstanceAs(middlePointerInputFilter)
            }
            1 -> {
                assertThat(filteredLog).hasSize(1)
                assertThat(filteredLog[0].pointerInputFilter)
                    .isSameInstanceAs(parentPointerInputFilter)
            }
            else -> throw IllegalStateException()
        }
    }

    @Test
    fun process_modifiedChange_isPassedToNext() {

        // Arrange

        val expectedInput = PointerInputChange(
            id = PointerId(0),
            current = PointerInputData(
                Uptime.Boot + 5.milliseconds,
                Offset(100f, 0f),
                true
            ),
            previous = PointerInputData(
                Uptime.Boot + 3.milliseconds,
                Offset(0f, 0f),
                true
            ),
            consumed = ConsumedData(
                positionChange = Offset(0f, 0f)
            )
        )
        val expectedOutput = PointerInputChange(
            id = PointerId(0),
            current = PointerInputData(
                Uptime.Boot + 5.milliseconds,
                Offset(100f, 0f),
                true
            ),
            previous = PointerInputData(
                Uptime.Boot + 3.milliseconds,
                Offset(0f, 0f),
                true
            ),
            consumed = ConsumedData(
                positionChange = Offset(13f, 0f)
            )
        )

        val pointerInputFilter = PointerInputFilterMock(
            mutableListOf(),
            pointerEventHandler = { pointerEvent, pass, _ ->
                if (pass == PointerEventPass.Initial) {
                    pointerEvent
                        .changes
                        .first()
                        .consumePositionChange(13f, 0f)
                }
            }
        )

        val layoutNode = LayoutNode(
            0, 0, 500, 500,
            PointerInputModifierImpl2(
                pointerInputFilter
            )
        )

        root.insertAt(0, layoutNode)

        val down = PointerInputEvent(
            0,
            Uptime.Boot + 3.milliseconds,
            Offset(0f, 0f),
            true
        )
        val move = PointerInputEvent(
            0,
            Uptime.Boot + 5.milliseconds,
            Offset(100f, 0f),
            true
        )

        // Act

        pointerInputEventProcessor.process(down)
        pointerInputFilter.log.clear()
        pointerInputEventProcessor.process(move)

        // Assert

        val log = pointerInputFilter.log.getOnPointerEventLog()

        assertThat(log).hasSize(3)
        PointerInputChangeSubject
            .assertThat(log[0].pointerEvent.changes.first())
            .isStructurallyEqualTo(expectedInput)
        PointerInputChangeSubject
            .assertThat(log[1].pointerEvent.changes.first())
            .isStructurallyEqualTo(expectedOutput)
    }

    @Test
    fun process_nodesAndAdditionalOffsetIncreasinglyInset_dispatchInfoIsCorrect() {
        process_dispatchInfoIsCorrect(
            0, 0, 100, 100,
            2, 11, 100, 100,
            23, 31, 100, 100,
            43, 51,
            99, 99
        )
    }

    @Test
    fun process_nodesAndAdditionalOffsetIncreasinglyOutset_dispatchInfoIsCorrect() {
        process_dispatchInfoIsCorrect(
            0, 0, 100, 100,
            -2, -11, 100, 100,
            -23, -31, 100, 100,
            -43, -51,
            1, 1
        )
    }

    @Test
    fun process_nodesAndAdditionalOffsetNotOffset_dispatchInfoIsCorrect() {
        process_dispatchInfoIsCorrect(
            0, 0, 100, 100,
            0, 0, 100, 100,
            0, 0, 100, 100,
            0, 0,
            50, 50
        )
    }

    @Suppress("SameParameterValue")
    private fun process_dispatchInfoIsCorrect(
        pX1: Int,
        pY1: Int,
        pX2: Int,
        pY2: Int,
        mX1: Int,
        mY1: Int,
        mX2: Int,
        mY2: Int,
        cX1: Int,
        cY1: Int,
        cX2: Int,
        cY2: Int,
        aOX: Int,
        aOY: Int,
        pointerX: Int,
        pointerY: Int
    ) {

        // Arrange

        val log = mutableListOf<LogEntry>()
        val childPointerInputFilter = PointerInputFilterMock(log)
        val middlePointerInputFilter = PointerInputFilterMock(log)
        val parentPointerInputFilter = PointerInputFilterMock(log)

        val childOffset = Offset(cX1.toFloat(), cY1.toFloat())
        val childLayoutNode = LayoutNode(
            cX1, cY1, cX2, cY2,
            PointerInputModifierImpl2(
                childPointerInputFilter
            )
        )
        val middleOffset = Offset(mX1.toFloat(), mY1.toFloat())
        val middleLayoutNode: LayoutNode = LayoutNode(
            mX1, mY1, mX2, mY2,
            PointerInputModifierImpl2(
                middlePointerInputFilter
            )
        ).apply {
            insertAt(0, childLayoutNode)
        }
        val parentLayoutNode: LayoutNode = LayoutNode(
            pX1, pY1, pX2, pY2,
            PointerInputModifierImpl2(
                parentPointerInputFilter
            )
        ).apply {
            insertAt(0, middleLayoutNode)
        }

        testOwner.position = IntOffset(aOX, aOY)

        root.insertAt(0, parentLayoutNode)

        val additionalOffset = IntOffset(aOX, aOY)

        val offset = Offset(pointerX.toFloat(), pointerY.toFloat())

        val down = PointerInputEvent(0, Uptime.Boot + 7.milliseconds, offset, true)

        val expectedPointerInputChanges = arrayOf(
            PointerInputChange(
                id = PointerId(0),
                current = PointerInputData(
                    Uptime.Boot + 7.milliseconds,
                    offset - additionalOffset,
                    true
                ),
                previous = PointerInputData(
                    null,
                    null,
                    false
                ),
                consumed = ConsumedData()
            ),
            PointerInputChange(
                id = PointerId(0),
                current = PointerInputData(
                    Uptime.Boot + 7.milliseconds,
                    offset - middleOffset - additionalOffset,
                    true
                ),
                previous = PointerInputData(
                    null,
                    null,
                    false
                ),
                consumed = ConsumedData()
            ),
            PointerInputChange(
                id = PointerId(0),
                current = PointerInputData(
                    Uptime.Boot + 7.milliseconds,
                    offset - middleOffset - childOffset - additionalOffset,
                    true
                ),
                previous = PointerInputData(
                    null,
                    null,
                    false
                ),
                consumed = ConsumedData()
            )
        )

        val expectedSizes = arrayOf(
            IntSize(pX2 - pX1, pY2 - pY1),
            IntSize(mX2 - mX1, mY2 - mY1),
            IntSize(cX2 - cX1, cY2 - cY1)
        )

        // Act

        pointerInputEventProcessor.process(down)

        // Assert

        val filteredLog = log.getOnPointerEventLog()

        // Verify call count
        assertThat(filteredLog).hasSize(PointerEventPass.values().size * 3)

        // Verify call values
        filteredLog.verifyOnPointerEventCall(
            0,
            parentPointerInputFilter,
            pointerEventOf(expectedPointerInputChanges[0]),
            PointerEventPass.Initial,
            expectedSizes[0]
        )
        filteredLog.verifyOnPointerEventCall(
            1,
            middlePointerInputFilter,
            pointerEventOf(expectedPointerInputChanges[1]),
            PointerEventPass.Initial,
            expectedSizes[1]
        )
        filteredLog.verifyOnPointerEventCall(
            2,
            childPointerInputFilter,
            pointerEventOf(expectedPointerInputChanges[2]),
            PointerEventPass.Initial,
            expectedSizes[2]
        )
        filteredLog.verifyOnPointerEventCall(
            3,
            childPointerInputFilter,
            pointerEventOf(expectedPointerInputChanges[2]),
            PointerEventPass.Main,
            expectedSizes[2]
        )
        filteredLog.verifyOnPointerEventCall(
            4,
            middlePointerInputFilter,
            pointerEventOf(expectedPointerInputChanges[1]),
            PointerEventPass.Main,
            expectedSizes[1]
        )
        filteredLog.verifyOnPointerEventCall(
            5,
            parentPointerInputFilter,
            pointerEventOf(expectedPointerInputChanges[0]),
            PointerEventPass.Main,
            expectedSizes[0]
        )
        filteredLog.verifyOnPointerEventCall(
            6,
            parentPointerInputFilter,
            pointerEventOf(expectedPointerInputChanges[0]),
            PointerEventPass.Final,
            expectedSizes[0]
        )
        filteredLog.verifyOnPointerEventCall(
            7,
            middlePointerInputFilter,
            pointerEventOf(expectedPointerInputChanges[1]),
            PointerEventPass.Final,
            expectedSizes[1]
        )
        filteredLog.verifyOnPointerEventCall(
            8,
            childPointerInputFilter,
            pointerEventOf(expectedPointerInputChanges[2]),
            PointerEventPass.Final,
            expectedSizes[2]
        )
    }

    /**
     * This test creates a layout of this shape:
     *
     *  -------------
     *  |     |     |
     *  |  t  |     |
     *  |     |     |
     *  |-----|     |
     *  |           |
     *  |     |-----|
     *  |     |     |
     *  |     |  t  |
     *  |     |     |
     *  -------------
     *
     * Where there is one child in the top right, and one in the bottom left, and 2 down touches,
     * one in the top left and one in the bottom right.
     */
    @Test
    fun process_2DownOn2DifferentPointerNodes_hitAndDispatchInfoAreCorrect() {

        // Arrange

        val log = mutableListOf<LogEntry>()
        val childPointerInputFilter1 = PointerInputFilterMock(log)
        val childPointerInputFilter2 = PointerInputFilterMock(log)

        val childLayoutNode1 =
            LayoutNode(
                0, 0, 50, 50,
                PointerInputModifierImpl2(
                    childPointerInputFilter1
                )
            )
        val childLayoutNode2 =
            LayoutNode(
                50, 50, 100, 100,
                PointerInputModifierImpl2(
                    childPointerInputFilter2
                )
            )
        root.apply {
            insertAt(0, childLayoutNode1)
            insertAt(0, childLayoutNode2)
        }

        val offset1 = Offset(25f, 25f)
        val offset2 = Offset(75f, 75f)

        val down = PointerInputEvent(
            Uptime.Boot + 5.milliseconds,
            listOf(
                PointerInputEventData(0, Uptime.Boot + 5.milliseconds, offset1, true),
                PointerInputEventData(1, Uptime.Boot + 5.milliseconds, offset2, true)
            )
        )

        val expectedChange1 =
            PointerInputChange(
                id = PointerId(0),
                current = PointerInputData(
                    Uptime.Boot + 5.milliseconds,
                    offset1,
                    true
                ),
                previous = PointerInputData(
                    null,
                    null,
                    false
                ),
                consumed = ConsumedData()
            )
        val expectedChange2 =
            PointerInputChange(
                id = PointerId(1),
                current = PointerInputData(
                    Uptime.Boot + 5.milliseconds,
                    offset2 - Offset(50f, 50f),
                    true
                ),
                previous = PointerInputData(
                    null,
                    null,
                    false
                ),
                consumed = ConsumedData()
            )

        // Act

        pointerInputEventProcessor.process(down)

        // Assert

        // Verify call count

        val child1Log =
            log.getOnPointerEventLog().filter { it.pointerInputFilter === childPointerInputFilter1 }
        val child2Log =
            log.getOnPointerEventLog().filter { it.pointerInputFilter === childPointerInputFilter2 }
        assertThat(child1Log).hasSize(PointerEventPass.values().size)
        assertThat(child2Log).hasSize(PointerEventPass.values().size)

        // Verify call values

        val expectedBounds = IntSize(50, 50)

        child1Log.verifyOnPointerEventCall(
            0,
            null,
            pointerEventOf(expectedChange1),
            PointerEventPass.Initial,
            expectedBounds
        )
        child1Log.verifyOnPointerEventCall(
            1,
            null,
            pointerEventOf(expectedChange1),
            PointerEventPass.Main,
            expectedBounds
        )
        child1Log.verifyOnPointerEventCall(
            2,
            null,
            pointerEventOf(expectedChange1),
            PointerEventPass.Final,
            expectedBounds
        )

        child2Log.verifyOnPointerEventCall(
            0,
            null,
            pointerEventOf(expectedChange2),
            PointerEventPass.Initial,
            expectedBounds
        )
        child2Log.verifyOnPointerEventCall(
            1,
            null,
            pointerEventOf(expectedChange2),
            PointerEventPass.Main,
            expectedBounds
        )
        child2Log.verifyOnPointerEventCall(
            2,
            null,
            pointerEventOf(expectedChange2),
            PointerEventPass.Final,
            expectedBounds
        )
    }

    /**
     * This test creates a layout of this shape:
     *
     *  ---------------
     *  | t      |    |
     *  |        |    |
     *  |  |-------|  |
     *  |  | t     |  |
     *  |  |       |  |
     *  |  |       |  |
     *  |--|  |-------|
     *  |  |  | t     |
     *  |  |  |       |
     *  |  |  |       |
     *  |  |--|       |
     *  |     |       |
     *  ---------------
     *
     * There are 3 staggered children and 3 down events, the first is on child 1, the second is on
     * child 2 in a space that overlaps child 1, and the third is in a space that overlaps both
     * child 2.
     */
    @Test
    fun process_3DownOnOverlappingPointerNodes_hitAndDispatchInfoAreCorrect() {

        val log = mutableListOf<LogEntry>()
        val childPointerInputFilter1 = PointerInputFilterMock(log)
        val childPointerInputFilter2 = PointerInputFilterMock(log)
        val childPointerInputFilter3 = PointerInputFilterMock(log)

        val childLayoutNode1 = LayoutNode(
            0, 0, 100, 100,
            PointerInputModifierImpl2(
                childPointerInputFilter1
            )
        )
        val childLayoutNode2 = LayoutNode(
            50, 50, 150, 150,
            PointerInputModifierImpl2(
                childPointerInputFilter2
            )
        )
        val childLayoutNode3 = LayoutNode(
            100, 100, 200, 200,
            PointerInputModifierImpl2(
                childPointerInputFilter3
            )
        )

        root.apply {
            insertAt(0, childLayoutNode1)
            insertAt(1, childLayoutNode2)
            insertAt(2, childLayoutNode3)
        }

        val offset1 = Offset(25f, 25f)
        val offset2 = Offset(75f, 75f)
        val offset3 = Offset(125f, 125f)

        val down = PointerInputEvent(
            Uptime.Boot + 5.milliseconds,
            listOf(
                PointerInputEventData(0, Uptime.Boot + 5.milliseconds, offset1, true),
                PointerInputEventData(1, Uptime.Boot + 5.milliseconds, offset2, true),
                PointerInputEventData(2, Uptime.Boot + 5.milliseconds, offset3, true)
            )
        )

        val expectedChange1 =
            PointerInputChange(
                id = PointerId(0),
                current = PointerInputData(
                    Uptime.Boot + 5.milliseconds,
                    offset1,
                    true
                ),
                previous = PointerInputData(
                    null,
                    null,
                    false
                ),
                consumed = ConsumedData()
            )
        val expectedChange2 =
            PointerInputChange(
                id = PointerId(1),
                current = PointerInputData(
                    Uptime.Boot + 5.milliseconds,
                    offset2 - Offset(50f, 50f),
                    true
                ),
                previous = PointerInputData(
                    null,
                    null,
                    false
                ),
                consumed = ConsumedData()
            )
        val expectedChange3 =
            PointerInputChange(
                id = PointerId(2),
                current = PointerInputData(
                    Uptime.Boot + 5.milliseconds,
                    offset3 - Offset(100f, 100f),
                    true
                ),
                previous = PointerInputData(
                    null,
                    null,
                    false
                ),
                consumed = ConsumedData()
            )

        // Act

        pointerInputEventProcessor.process(down)

        // Assert

        val child1Log =
            log.getOnPointerEventLog().filter { it.pointerInputFilter === childPointerInputFilter1 }
        val child2Log =
            log.getOnPointerEventLog().filter { it.pointerInputFilter === childPointerInputFilter2 }
        val child3Log =
            log.getOnPointerEventLog().filter { it.pointerInputFilter === childPointerInputFilter3 }
        assertThat(child1Log).hasSize(PointerEventPass.values().size)
        assertThat(child2Log).hasSize(PointerEventPass.values().size)
        assertThat(child3Log).hasSize(PointerEventPass.values().size)

        // Verify call values

        val expectedBounds = IntSize(100, 100)

        child1Log.verifyOnPointerEventCall(
            0,
            null,
            pointerEventOf(expectedChange1),
            PointerEventPass.Initial,
            expectedBounds
        )
        child1Log.verifyOnPointerEventCall(
            1,
            null,
            pointerEventOf(expectedChange1),
            PointerEventPass.Main,
            expectedBounds
        )
        child1Log.verifyOnPointerEventCall(
            2,
            null,
            pointerEventOf(expectedChange1),
            PointerEventPass.Final,
            expectedBounds
        )

        child2Log.verifyOnPointerEventCall(
            0,
            null,
            pointerEventOf(expectedChange2),
            PointerEventPass.Initial,
            expectedBounds
        )
        child2Log.verifyOnPointerEventCall(
            1,
            null,
            pointerEventOf(expectedChange2),
            PointerEventPass.Main,
            expectedBounds
        )
        child2Log.verifyOnPointerEventCall(
            2,
            null,
            pointerEventOf(expectedChange2),
            PointerEventPass.Final,
            expectedBounds
        )

        child3Log.verifyOnPointerEventCall(
            0,
            null,
            pointerEventOf(expectedChange3),
            PointerEventPass.Initial,
            expectedBounds
        )
        child3Log.verifyOnPointerEventCall(
            1,
            null,
            pointerEventOf(expectedChange3),
            PointerEventPass.Main,
            expectedBounds
        )
        child3Log.verifyOnPointerEventCall(
            2,
            null,
            pointerEventOf(expectedChange3),
            PointerEventPass.Final,
            expectedBounds
        )
    }

    /**
     * This test creates a layout of this shape:
     *
     *  ---------------
     *  |             |
     *  |      t      |
     *  |             |
     *  |  |-------|  |
     *  |  |       |  |
     *  |  |   t   |  |
     *  |  |       |  |
     *  |  |-------|  |
     *  |             |
     *  |      t      |
     *  |             |
     *  ---------------
     *
     * There are 3 staggered children and 3 down events, the first is on child 1, the second is on
     * child 2 in a space that overlaps child 1, and the third is in a space that overlaps both
     * child 2.
     */
    @Test
    fun process_3DownOnFloatingPointerNodeV_hitAndDispatchInfoAreCorrect() {

        val childPointerInputFilter1 = PointerInputFilterMock()
        val childPointerInputFilter2 = PointerInputFilterMock()

        val childLayoutNode1 = LayoutNode(
            0, 0, 100, 150,
            PointerInputModifierImpl2(
                childPointerInputFilter1
            )
        )
        val childLayoutNode2 = LayoutNode(
            25, 50, 75, 100,
            PointerInputModifierImpl2(
                childPointerInputFilter2
            )
        )

        root.apply {
            insertAt(0, childLayoutNode1)
            insertAt(1, childLayoutNode2)
        }

        val offset1 = Offset(50f, 25f)
        val offset2 = Offset(50f, 75f)
        val offset3 = Offset(50f, 125f)

        val down = PointerInputEvent(
            Uptime.Boot + 7.milliseconds,
            listOf(
                PointerInputEventData(0, Uptime.Boot + 7.milliseconds, offset1, true),
                PointerInputEventData(1, Uptime.Boot + 7.milliseconds, offset2, true),
                PointerInputEventData(2, Uptime.Boot + 7.milliseconds, offset3, true)
            )
        )

        val expectedChange1 =
            PointerInputChange(
                id = PointerId(0),
                current = PointerInputData(
                    Uptime.Boot + 7.milliseconds,
                    offset1,
                    true
                ),
                previous = PointerInputData(
                    null,
                    null,
                    false
                ),
                consumed = ConsumedData()
            )
        val expectedChange2 =
            PointerInputChange(
                id = PointerId(1),
                current = PointerInputData(
                    Uptime.Boot + 7.milliseconds,
                    offset2 - Offset(25f, 50f),
                    true
                ),
                previous = PointerInputData(
                    null,
                    null,
                    false
                ),
                consumed = ConsumedData()
            )
        val expectedChange3 =
            PointerInputChange(
                id = PointerId(2),
                current = PointerInputData(
                    Uptime.Boot + 7.milliseconds,
                    offset3,
                    true
                ),
                previous = PointerInputData(
                    null,
                    null,
                    false
                ),
                consumed = ConsumedData()
            )

        // Act

        pointerInputEventProcessor.process(down)

        // Assert

        val log1 = childPointerInputFilter1.log.getOnPointerEventLog()
        val log2 = childPointerInputFilter2.log.getOnPointerEventLog()

        // Verify call count
        assertThat(log1).hasSize(PointerEventPass.values().size)
        assertThat(log2).hasSize(PointerEventPass.values().size)

        // Verify call values
        PointerEventPass.values().forEachIndexed { index, pass ->
            log1.verifyOnPointerEventCall(
                index,
                null,
                pointerEventOf(expectedChange1, expectedChange3),
                pass,
                IntSize(100, 150)
            )
            log2.verifyOnPointerEventCall(
                index,
                null,
                pointerEventOf(expectedChange2),
                pass,
                IntSize(50, 50)
            )
        }
    }

    /**
     * This test creates a layout of this shape:
     *
     *  -----------------
     *  |               |
     *  |   |-------|   |
     *  |   |       |   |
     *  | t |   t   | t |
     *  |   |       |   |
     *  |   |-------|   |
     *  |               |
     *  -----------------
     *
     * There are 3 staggered children and 3 down events, the first is on child 1, the second is on
     * child 2 in a space that overlaps child 1, and the third is in a space that overlaps both
     * child 2.
     */
    @Test
    fun process_3DownOnFloatingPointerNodeH_hitAndDispatchInfoAreCorrect() {

        val childPointerInputFilter1 = PointerInputFilterMock()
        val childPointerInputFilter2 = PointerInputFilterMock()

        val childLayoutNode1 = LayoutNode(
            0, 0, 150, 100,
            PointerInputModifierImpl2(
                childPointerInputFilter1
            )
        )
        val childLayoutNode2 = LayoutNode(
            50, 25, 100, 75,
            PointerInputModifierImpl2(
                childPointerInputFilter2
            )
        )

        root.apply {
            insertAt(0, childLayoutNode1)
            insertAt(1, childLayoutNode2)
        }

        val offset1 = Offset(25f, 50f)
        val offset2 = Offset(75f, 50f)
        val offset3 = Offset(125f, 50f)

        val down = PointerInputEvent(
            Uptime.Boot + 11.milliseconds,
            listOf(
                PointerInputEventData(0, Uptime.Boot + 11.milliseconds, offset1, true),
                PointerInputEventData(1, Uptime.Boot + 11.milliseconds, offset2, true),
                PointerInputEventData(2, Uptime.Boot + 11.milliseconds, offset3, true)
            )
        )

        val expectedChange1 =
            PointerInputChange(
                id = PointerId(0),
                current = PointerInputData(
                    Uptime.Boot + 11.milliseconds,
                    offset1,
                    true
                ),
                previous = PointerInputData(
                    null,
                    null,
                    false
                ),
                consumed = ConsumedData()
            )
        val expectedChange2 =
            PointerInputChange(
                id = PointerId(1),
                current = PointerInputData(
                    Uptime.Boot + 11.milliseconds,
                    offset2 - Offset(50f, 25f),
                    true
                ),
                previous = PointerInputData(
                    null,
                    null,
                    false
                ),
                consumed = ConsumedData()
            )
        val expectedChange3 =
            PointerInputChange(
                id = PointerId(2),
                current = PointerInputData(
                    Uptime.Boot + 11.milliseconds,
                    offset3,
                    true
                ),
                previous = PointerInputData(
                    null,
                    null,
                    false
                ),
                consumed = ConsumedData()
            )

        // Act

        pointerInputEventProcessor.process(down)

        // Assert

        val log1 = childPointerInputFilter1.log.getOnPointerEventLog()
        val log2 = childPointerInputFilter2.log.getOnPointerEventLog()

        // Verify call count
        assertThat(log1).hasSize(PointerEventPass.values().size)
        assertThat(log2).hasSize(PointerEventPass.values().size)

        // Verify call values
        PointerEventPass.values().forEachIndexed { index, pass ->
            log1.verifyOnPointerEventCall(
                index,
                null,
                pointerEventOf(expectedChange1, expectedChange3),
                pass,
                IntSize(150, 100)
            )
            log2.verifyOnPointerEventCall(
                index,
                null,
                pointerEventOf(expectedChange2),
                pass,
                IntSize(50, 50)
            )
        }
    }

    /**
     * This test creates a layout of this shape:
     *     0   1   2   3   4
     *   .........   .........
     * 0 .     t .   . t     .
     *   .   |---|---|---|   .
     * 1 . t | t |   | t | t .
     *   ....|---|   |---|....
     * 2     |           |
     *   ....|---|   |---|....
     * 3 . t | t |   | t | t .
     *   .   |---|---|---|   .
     * 4 .     t .   . t     .
     *   .........   .........
     *
     * 4 LayoutNodes with PointerInputModifiers that are clipped by their parent LayoutNode. 4
     * touches touch just inside the parent LayoutNode and inside the child LayoutNodes. 8
     * touches touch just outside the parent LayoutNode but inside the child LayoutNodes.
     *
     * Because layout node bounds are not used to clip pointer input hit testing, all pointers
     * should hit.
     */
    @Test
    fun process_4DownInClippedAreaOfLnsWithPims_onlyCorrectPointersHit() {

        // Arrange

        val pointerInputFilterTopLeft = PointerInputFilterMock()
        val pointerInputFilterTopRight = PointerInputFilterMock()
        val pointerInputFilterBottomLeft = PointerInputFilterMock()
        val pointerInputFilterBottomRight = PointerInputFilterMock()

        val layoutNodeTopLeft = LayoutNode(
            -1, -1, 1, 1,
            PointerInputModifierImpl2(
                pointerInputFilterTopLeft
            )
        )
        val layoutNodeTopRight = LayoutNode(
            2, -1, 4, 1,
            PointerInputModifierImpl2(
                pointerInputFilterTopRight
            )
        )
        val layoutNodeBottomLeft = LayoutNode(
            -1, 2, 1, 4,
            PointerInputModifierImpl2(
                pointerInputFilterBottomLeft
            )
        )
        val layoutNodeBottomRight = LayoutNode(
            2, 2, 4, 4,
            PointerInputModifierImpl2(
                pointerInputFilterBottomRight
            )
        )

        val parentLayoutNode = LayoutNode(1, 1, 4, 4).apply {
            insertAt(0, layoutNodeTopLeft)
            insertAt(1, layoutNodeTopRight)
            insertAt(2, layoutNodeBottomLeft)
            insertAt(3, layoutNodeBottomRight)
        }
        root.apply {
            insertAt(0, parentLayoutNode)
        }
        val offsetsTopLeft =
            listOf(
                Offset(0f, 1f),
                Offset(1f, 0f),
                Offset(1f, 1f)
            )

        val offsetsTopRight =
            listOf(
                Offset(3f, 0f),
                Offset(3f, 1f),
                Offset(4f, 1f)
            )

        val offsetsBottomLeft =
            listOf(
                Offset(0f, 3f),
                Offset(1f, 3f),
                Offset(1f, 4f)
            )

        val offsetsBottomRight =
            listOf(
                Offset(3f, 3f),
                Offset(3f, 4f),
                Offset(4f, 3f)
            )

        val allOffsets = offsetsTopLeft + offsetsTopRight + offsetsBottomLeft + offsetsBottomRight

        val pointerInputEvent =
            PointerInputEvent(
                Uptime.Boot + 11.milliseconds,
                (allOffsets.indices).map {
                    PointerInputEventData(it, Uptime.Boot + 11.milliseconds, allOffsets[it], true)
                }
            )

        // Act

        pointerInputEventProcessor.process(pointerInputEvent)

        // Assert

        val expectedChangesTopLeft =
            (offsetsTopLeft.indices).map {
                PointerInputChange(
                    id = PointerId(it.toLong()),
                    current = PointerInputData(
                        Uptime.Boot + 11.milliseconds,
                        Offset(
                            offsetsTopLeft[it].x,
                            offsetsTopLeft[it].y
                        ),
                        true
                    ),
                    previous = PointerInputData(
                        null,
                        null,
                        false
                    ),
                    consumed = ConsumedData()
                )
            }

        val expectedChangesTopRight =
            (offsetsTopLeft.indices).map {
                PointerInputChange(
                    id = PointerId(it.toLong() + 3),
                    current = PointerInputData(
                        Uptime.Boot + 11.milliseconds,
                        Offset(
                            offsetsTopRight[it].x - 3f,
                            offsetsTopRight[it].y
                        ),
                        true
                    ),
                    previous = PointerInputData(
                        null,
                        null,
                        false
                    ),
                    consumed = ConsumedData()
                )
            }

        val expectedChangesBottomLeft =
            (offsetsTopLeft.indices).map {
                PointerInputChange(
                    id = PointerId(it.toLong() + 6),
                    current = PointerInputData(
                        Uptime.Boot + 11.milliseconds,
                        Offset(
                            offsetsBottomLeft[it].x,
                            offsetsBottomLeft[it].y - 3f
                        ),
                        true
                    ),
                    previous = PointerInputData(
                        null,
                        null,
                        false
                    ),
                    consumed = ConsumedData()
                )
            }

        val expectedChangesBottomRight =
            (offsetsTopLeft.indices).map {
                PointerInputChange(
                    id = PointerId(it.toLong() + 9),
                    current = PointerInputData(
                        Uptime.Boot + 11.milliseconds,
                        Offset(
                            offsetsBottomRight[it].x - 3f,
                            offsetsBottomRight[it].y - 3f
                        ),
                        true
                    ),
                    previous = PointerInputData(
                        null,
                        null,
                        false
                    ),
                    consumed = ConsumedData()
                )
            }

        // Verify call values

        val logTopLeft = pointerInputFilterTopLeft.log.getOnPointerEventLog()
        val logTopRight = pointerInputFilterTopRight.log.getOnPointerEventLog()
        val logBottomLeft = pointerInputFilterBottomLeft.log.getOnPointerEventLog()
        val logBottomRight = pointerInputFilterBottomRight.log.getOnPointerEventLog()

        PointerEventPass.values().forEachIndexed { index, pass ->
            logTopLeft.verifyOnPointerEventCall(
                index = index,
                expectedEvent = pointerEventOf(*expectedChangesTopLeft.toTypedArray()),
                expectedPass = pass
            )
            logTopRight.verifyOnPointerEventCall(
                index = index,
                expectedEvent = pointerEventOf(*expectedChangesTopRight.toTypedArray()),
                expectedPass = pass
            )
            logBottomLeft.verifyOnPointerEventCall(
                index = index,
                expectedEvent = pointerEventOf(*expectedChangesBottomLeft.toTypedArray()),
                expectedPass = pass
            )
            logBottomRight.verifyOnPointerEventCall(
                index = index,
                expectedEvent = pointerEventOf(*expectedChangesBottomRight.toTypedArray()),
                expectedPass = pass
            )
        }
    }

    /**
     * This test creates a layout of this shape:
     *
     *   |---|
     *   |tt |
     *   |t  |
     *   |---|t
     *       tt
     *
     *   But where the additional offset suggest something more like this shape.
     *
     *   tt
     *   t|---|
     *    |  t|
     *    | tt|
     *    |---|
     *
     *   Without the additional offset, it would be expected that only the top left 3 pointers would
     *   hit, but with the additional offset, only the bottom right 3 hit.
     */
    @Test
    fun process_rootIsOffset_onlyCorrectPointersHit() {

        // Arrange
        val singlePointerInputFilter = PointerInputFilterMock()
        val layoutNode = LayoutNode(
            0, 0, 2, 2,
            PointerInputModifierImpl2(
                singlePointerInputFilter
            )
        )
        root.apply {
            insertAt(0, layoutNode)
        }
        val offsetsThatHit =
            listOf(
                Offset(2f, 2f),
                Offset(2f, 1f),
                Offset(1f, 2f)
            )
        val offsetsThatMiss =
            listOf(
                Offset(0f, 0f),
                Offset(0f, 1f),
                Offset(1f, 0f)
            )
        val allOffsets = offsetsThatHit + offsetsThatMiss
        val pointerInputEvent =
            PointerInputEvent(
                Uptime.Boot + 11.milliseconds,
                (allOffsets.indices).map {
                    PointerInputEventData(it, Uptime.Boot + 11.milliseconds, allOffsets[it], true)
                }
            )
        testOwner.position = IntOffset(1, 1)

        // Act

        pointerInputEventProcessor.process(pointerInputEvent)

        // Assert

        val expectedChanges =
            (offsetsThatHit.indices).map {
                PointerInputChange(
                    id = PointerId(it.toLong()),
                    current = PointerInputData(
                        Uptime.Boot + 11.milliseconds,
                        offsetsThatHit[it] - Offset(1f, 1f),
                        true
                    ),
                    previous = PointerInputData(
                        null,
                        null,
                        false
                    ),
                    consumed = ConsumedData()
                )
            }

        val log = singlePointerInputFilter.log.getOnPointerEventLog()

        // Verify call count
        assertThat(log).hasSize(PointerEventPass.values().size)

        // Verify call values
        PointerEventPass.values().forEachIndexed { index, pass ->
            log.verifyOnPointerEventCall(
                index = index,
                expectedEvent = pointerEventOf(*expectedChanges.toTypedArray()),
                expectedPass = pass
            )
        }
    }

    @Test
    fun process_downOn3NestedPointerInputModifiers_hitAndDispatchInfoAreCorrect() {

        val pointerInputFilter1 = PointerInputFilterMock()
        val pointerInputFilter2 = PointerInputFilterMock()
        val pointerInputFilter3 = PointerInputFilterMock()

        val modifier = PointerInputModifierImpl2(pointerInputFilter1) then
            PointerInputModifierImpl2(pointerInputFilter2) then
            PointerInputModifierImpl2(pointerInputFilter3)

        val layoutNode = LayoutNode(
            25, 50, 75, 100,
            modifier
        )

        root.apply {
            insertAt(0, layoutNode)
        }

        val offset1 = Offset(50f, 75f)

        val down = PointerInputEvent(
            Uptime.Boot + 7.milliseconds,
            listOf(
                PointerInputEventData(0, Uptime.Boot + 7.milliseconds, offset1, true)
            )
        )

        val expectedChange =
            PointerInputChange(
                id = PointerId(0),
                current = PointerInputData(
                    Uptime.Boot + 7.milliseconds,
                    offset1 - Offset(25f, 50f),
                    true
                ),
                previous = PointerInputData(
                    null,
                    null,
                    false
                ),
                consumed = ConsumedData()
            )

        // Act

        pointerInputEventProcessor.process(down)

        // Assert

        val log1 = pointerInputFilter1.log.getOnPointerEventLog()
        val log2 = pointerInputFilter2.log.getOnPointerEventLog()
        val log3 = pointerInputFilter3.log.getOnPointerEventLog()

        // Verify call count
        assertThat(log1).hasSize(PointerEventPass.values().size)
        assertThat(log2).hasSize(PointerEventPass.values().size)
        assertThat(log3).hasSize(PointerEventPass.values().size)

        // Verify call values
        PointerEventPass.values().forEachIndexed { index, pass ->
            log1.verifyOnPointerEventCall(
                index = index,
                expectedEvent = pointerEventOf(expectedChange),
                expectedPass = pass,
                expectedBounds = IntSize(50, 50)
            )
            log2.verifyOnPointerEventCall(
                index = index,
                expectedEvent = pointerEventOf(expectedChange),
                expectedPass = pass,
                expectedBounds = IntSize(50, 50)
            )
            log3.verifyOnPointerEventCall(
                index = index,
                expectedEvent = pointerEventOf(expectedChange),
                expectedPass = pass,
                expectedBounds = IntSize(50, 50)
            )
        }
    }

    @Test
    fun process_downOnDeeplyNestedPointerInputModifier_hitAndDispatchInfoAreCorrect() {

        val pointerInputFilter = PointerInputFilterMock()

        val layoutNode1 =
            LayoutNode(
                1, 5, 500, 500,
                PointerInputModifierImpl2(pointerInputFilter)
            )
        val layoutNode2: LayoutNode = LayoutNode(2, 6, 500, 500).apply {
            insertAt(0, layoutNode1)
        }
        val layoutNode3: LayoutNode = LayoutNode(3, 7, 500, 500).apply {
            insertAt(0, layoutNode2)
        }
        val layoutNode4: LayoutNode = LayoutNode(4, 8, 500, 500).apply {
            insertAt(0, layoutNode3)
        }
        root.apply {
            insertAt(0, layoutNode4)
        }

        val offset1 = Offset(499f, 499f)

        val downEvent = PointerInputEvent(
            Uptime.Boot + 7.milliseconds,
            listOf(
                PointerInputEventData(0, Uptime.Boot + 7.milliseconds, offset1, true)
            )
        )

        val expectedChange =
            PointerInputChange(
                id = PointerId(0),
                current = PointerInputData(
                    Uptime.Boot + 7.milliseconds,
                    offset1 - Offset(1f + 2f + 3f + 4f, 5f + 6f + 7f + 8f),
                    true
                ),
                previous = PointerInputData(
                    null,
                    null,
                    false
                ),
                consumed = ConsumedData()
            )

        // Act

        pointerInputEventProcessor.process(downEvent)

        // Assert

        val log = pointerInputFilter.log.getOnPointerEventLog()

        // Verify call count
        assertThat(log).hasSize(PointerEventPass.values().size)

        // Verify call values
        PointerEventPass.values().forEachIndexed { index, pass ->
            log.verifyOnPointerEventCall(
                index = index,
                expectedEvent = pointerEventOf(expectedChange),
                expectedPass = pass,
                expectedBounds = IntSize(499, 495)
            )
        }
    }

    @Test
    fun process_downOnComplexPointerAndLayoutNodePath_hitAndDispatchInfoAreCorrect() {

        val pointerInputFilter1 = PointerInputFilterMock()
        val pointerInputFilter2 = PointerInputFilterMock()
        val pointerInputFilter3 = PointerInputFilterMock()
        val pointerInputFilter4 = PointerInputFilterMock()

        val layoutNode1 = LayoutNode(
            1, 6, 500, 500,
            PointerInputModifierImpl2(pointerInputFilter1)
                then PointerInputModifierImpl2(pointerInputFilter2)
        )
        val layoutNode2: LayoutNode = LayoutNode(2, 7, 500, 500).apply {
            insertAt(0, layoutNode1)
        }
        val layoutNode3 =
            LayoutNode(
                3, 8, 500, 500,
                PointerInputModifierImpl2(pointerInputFilter3)
                    then PointerInputModifierImpl2(pointerInputFilter4)
            ).apply {
                insertAt(0, layoutNode2)
            }

        val layoutNode4: LayoutNode = LayoutNode(4, 9, 500, 500).apply {
            insertAt(0, layoutNode3)
        }
        val layoutNode5: LayoutNode = LayoutNode(5, 10, 500, 500).apply {
            insertAt(0, layoutNode4)
        }
        root.apply {
            insertAt(0, layoutNode5)
        }

        val offset1 = Offset(499f, 499f)

        val downEvent = PointerInputEvent(
            Uptime.Boot + 3.milliseconds,
            listOf(
                PointerInputEventData(0, Uptime.Boot + 3.milliseconds, offset1, true)
            )
        )

        val expectedChange1 =
            PointerInputChange(
                id = PointerId(0),
                current = PointerInputData(
                    Uptime.Boot + 3.milliseconds,
                    offset1 - Offset(
                        1f + 2f + 3f + 4f + 5f,
                        6f + 7f + 8f + 9f + 10f
                    ),
                    true
                ),
                previous = PointerInputData(
                    null,
                    null,
                    false
                ),
                consumed = ConsumedData()
            )

        val expectedChange2 =
            PointerInputChange(
                id = PointerId(0),
                current = PointerInputData(
                    Uptime.Boot + 3.milliseconds,
                    offset1 - Offset(3f + 4f + 5f, 8f + 9f + 10f),
                    true
                ),
                previous = PointerInputData(
                    null,
                    null,
                    false
                ),
                consumed = ConsumedData()
            )

        // Act

        pointerInputEventProcessor.process(downEvent)

        // Assert

        val log1 = pointerInputFilter1.log.getOnPointerEventLog()
        val log2 = pointerInputFilter2.log.getOnPointerEventLog()
        val log3 = pointerInputFilter3.log.getOnPointerEventLog()
        val log4 = pointerInputFilter4.log.getOnPointerEventLog()

        // Verify call count
        assertThat(log1).hasSize(PointerEventPass.values().size)
        assertThat(log2).hasSize(PointerEventPass.values().size)
        assertThat(log3).hasSize(PointerEventPass.values().size)
        assertThat(log4).hasSize(PointerEventPass.values().size)

        // Verify call values
        PointerEventPass.values().forEachIndexed { index, pass ->
            log1.verifyOnPointerEventCall(
                index = index,
                expectedEvent = pointerEventOf(expectedChange1),
                expectedPass = pass,
                expectedBounds = IntSize(499, 494)
            )
            log2.verifyOnPointerEventCall(
                index = index,
                expectedEvent = pointerEventOf(expectedChange1),
                expectedPass = pass,
                expectedBounds = IntSize(499, 494)
            )
            log3.verifyOnPointerEventCall(
                index = index,
                expectedEvent = pointerEventOf(expectedChange2),
                expectedPass = pass,
                expectedBounds = IntSize(497, 492)
            )
            log4.verifyOnPointerEventCall(
                index = index,
                expectedEvent = pointerEventOf(expectedChange2),
                expectedPass = pass,
                expectedBounds = IntSize(497, 492)
            )
        }
    }

    @Test
    fun process_downOnFullyOverlappingPointerInputModifiers_onlyTopPointerInputModifierReceives() {

        val pointerInputFilter1 = PointerInputFilterMock()
        val pointerInputFilter2 = PointerInputFilterMock()

        val layoutNode1 = LayoutNode(
            0, 0, 100, 100,
            PointerInputModifierImpl2(
                pointerInputFilter1
            )
        )
        val layoutNode2 = LayoutNode(
            0, 0, 100, 100,
            PointerInputModifierImpl2(
                pointerInputFilter2
            )
        )

        root.apply {
            insertAt(0, layoutNode1)
            insertAt(1, layoutNode2)
        }

        val down = PointerInputEvent(
            1, Uptime.Boot + 0.milliseconds, Offset(50f, 50f), true
        )

        // Act

        pointerInputEventProcessor.process(down)

        // Assert
        assertThat(pointerInputFilter2.log.getOnPointerEventLog()).hasSize(3)
        assertThat(pointerInputFilter1.log.getOnPointerEventLog()).hasSize(0)
    }

    @Test
    fun process_downOnPointerInputModifierInLayoutNodeWithNoSize_downNotReceived() {

        val pointerInputFilter1 = PointerInputFilterMock()

        val layoutNode1 = LayoutNode(
            0, 0, 0, 0,
            PointerInputModifierImpl2(pointerInputFilter1)
        )

        root.apply {
            insertAt(0, layoutNode1)
        }

        val down = PointerInputEvent(
            1, Uptime.Boot + 0.milliseconds, Offset(0f, 0f), true
        )

        // Act
        pointerInputEventProcessor.process(down)

        // Assert
        assertThat(pointerInputFilter1.log.getOnPointerEventLog()).hasSize(0)
    }

    // Cancel Handlers

    @Test
    fun processCancel_noPointers_doesntCrash() {
        pointerInputEventProcessor.processCancel()
    }

    @Test
    fun processCancel_downThenCancel_pimOnlyReceivesCorrectDownThenCancel() {

        // Arrange

        val pointerInputFilter = PointerInputFilterMock()

        val layoutNode = LayoutNode(
            0, 0, 500, 500,
            PointerInputModifierImpl2(pointerInputFilter)
        )

        root.insertAt(0, layoutNode)

        val pointerInputEvent =
            PointerInputEvent(
                7,
                Uptime.Boot + 5.milliseconds,
                Offset(250f, 250f),
                true
            )

        val expectedChange =
            PointerInputChange(
                id = PointerId(7),
                current = PointerInputData(
                    Uptime.Boot + 5.milliseconds,
                    Offset(250f, 250f),
                    true
                ),
                previous = PointerInputData(
                    null,
                    null,
                    false
                ),
                consumed = ConsumedData()
            )

        // Act

        pointerInputEventProcessor.process(pointerInputEvent)
        pointerInputEventProcessor.processCancel()

        // Assert

        val log = pointerInputFilter.log.filter { it is OnPointerEventEntry || it is OnCancelEntry }

        // Verify call count
        assertThat(log).hasSize(PointerEventPass.values().size + 1)

        // Verify call values
        PointerEventPass.values().forEachIndexed { index, pass ->
            log.verifyOnPointerEventCall(
                index = index,
                expectedEvent = pointerEventOf(expectedChange),
                expectedPass = pass
            )
        }
        log.verifyOnCancelCall(PointerEventPass.values().size)
    }

    @Test
    fun processCancel_downDownOnSamePimThenCancel_pimOnlyReceivesCorrectChangesThenCancel() {

        // Arrange

        val pointerInputFilter = PointerInputFilterMock()

        val layoutNode = LayoutNode(
            0, 0, 500, 500,
            PointerInputModifierImpl2(
                pointerInputFilter
            )
        )

        root.insertAt(0, layoutNode)

        val pointerInputEvent1 =
            PointerInputEvent(
                7,
                Uptime.Boot + 5.milliseconds,
                Offset(200f, 200f),
                true
            )

        val pointerInputEvent2 =
            PointerInputEvent(
                Uptime.Boot + 10.milliseconds,
                listOf(
                    PointerInputEventData(
                        7,
                        Uptime.Boot + 10.milliseconds,
                        Offset(200f, 200f),
                        true
                    ),
                    PointerInputEventData(
                        9,
                        Uptime.Boot + 10.milliseconds,
                        Offset(300f, 300f),
                        true
                    )
                )
            )

        val expectedChanges1 =
            listOf(
                PointerInputChange(
                    id = PointerId(7),
                    current = PointerInputData(
                        Uptime.Boot + 5.milliseconds,
                        Offset(200f, 200f),
                        true
                    ),
                    previous = PointerInputData(
                        null,
                        null,
                        false
                    ),
                    consumed = ConsumedData()
                )
            )

        val expectedChanges2 =
            listOf(
                PointerInputChange(
                    id = PointerId(7),
                    current = PointerInputData(
                        Uptime.Boot + 10.milliseconds,
                        Offset(200f, 200f),
                        true
                    ),
                    previous = PointerInputData(
                        Uptime.Boot + 5.milliseconds,
                        Offset(200f, 200f),
                        true
                    ),
                    consumed = ConsumedData()
                ),
                PointerInputChange(
                    id = PointerId(9),
                    current = PointerInputData(
                        Uptime.Boot + 10.milliseconds,
                        Offset(300f, 300f),
                        true
                    ),
                    previous = PointerInputData(
                        null,
                        null,
                        false
                    ),
                    consumed = ConsumedData()
                )
            )

        // Act

        pointerInputEventProcessor.process(pointerInputEvent1)
        pointerInputEventProcessor.process(pointerInputEvent2)
        pointerInputEventProcessor.processCancel()

        // Assert

        val log = pointerInputFilter.log.filter { it is OnPointerEventEntry || it is OnCancelEntry }

        // Verify call count
        assertThat(log).hasSize(PointerEventPass.values().size * 2 + 1)

        // Verify call values
        var index = 0
        PointerEventPass.values().forEach { pass ->
            log.verifyOnPointerEventCall(
                index = index,
                expectedEvent = pointerEventOf(*expectedChanges1.toTypedArray()),
                expectedPass = pass
            )
            index++
        }
        PointerEventPass.values().forEach { pass ->
            log.verifyOnPointerEventCall(
                index = index,
                expectedEvent = pointerEventOf(*expectedChanges2.toTypedArray()),
                expectedPass = pass
            )
            index++
        }
        log.verifyOnCancelCall(index)
    }

    @Test
    fun processCancel_downOn2DifferentPimsThenCancel_pimsOnlyReceiveCorrectDownsThenCancel() {

        // Arrange

        val pointerInputFilter1 = PointerInputFilterMock()
        val layoutNode1 = LayoutNode(
            0, 0, 199, 199,
            PointerInputModifierImpl2(pointerInputFilter1)
        )

        val pointerInputFilter2 = PointerInputFilterMock()
        val layoutNode2 = LayoutNode(
            200, 200, 399, 399,
            PointerInputModifierImpl2(pointerInputFilter2)
        )

        root.insertAt(0, layoutNode1)
        root.insertAt(1, layoutNode2)

        val pointerInputEventData1 =
            PointerInputEventData(
                7,
                Uptime.Boot + 5.milliseconds,
                Offset(100f, 100f),
                true
            )

        val pointerInputEventData2 =
            PointerInputEventData(
                9,
                Uptime.Boot + 5.milliseconds,
                Offset(300f, 300f),
                true
            )

        val pointerInputEvent = PointerInputEvent(
            Uptime.Boot + 5.milliseconds,
            listOf(pointerInputEventData1, pointerInputEventData2)
        )

        val expectedChange1 =
            PointerInputChange(
                id = PointerId(7),
                current = PointerInputData(
                    Uptime.Boot + 5.milliseconds,
                    Offset(100f, 100f),
                    true
                ),
                previous = PointerInputData(
                    null,
                    null,
                    false
                ),
                consumed = ConsumedData()
            )

        val expectedChange2 =
            PointerInputChange(
                id = PointerId(9),
                current = PointerInputData(
                    Uptime.Boot + 5.milliseconds,
                    Offset(100f, 100f),
                    true
                ),
                previous = PointerInputData(
                    null,
                    null,
                    false
                ),
                consumed = ConsumedData()
            )

        // Act

        pointerInputEventProcessor.process(pointerInputEvent)
        pointerInputEventProcessor.processCancel()

        // Assert

        val log1 =
            pointerInputFilter1.log.filter { it is OnPointerEventEntry || it is OnCancelEntry }
        val log2 =
            pointerInputFilter2.log.filter { it is OnPointerEventEntry || it is OnCancelEntry }

        // Verify call count
        assertThat(log1).hasSize(PointerEventPass.values().size + 1)
        assertThat(log2).hasSize(PointerEventPass.values().size + 1)

        // Verify call values
        var index = 0
        PointerEventPass.values().forEach { pass ->
            log1.verifyOnPointerEventCall(
                index = index,
                expectedEvent = pointerEventOf(expectedChange1),
                expectedPass = pass
            )
            log2.verifyOnPointerEventCall(
                index = index,
                expectedEvent = pointerEventOf(expectedChange2),
                expectedPass = pass
            )
            index++
        }
        log1.verifyOnCancelCall(index)
        log2.verifyOnCancelCall(index)
    }

    @Test
    fun processCancel_downMoveCancel_pimOnlyReceivesCorrectDownMoveCancel() {

        // Arrange

        val pointerInputFilter = PointerInputFilterMock()
        val layoutNode = LayoutNode(
            0, 0, 500, 500,
            PointerInputModifierImpl2(pointerInputFilter)
        )

        root.insertAt(0, layoutNode)

        val down =
            PointerInputEvent(
                7,
                Uptime.Boot + 5.milliseconds,
                Offset(200f, 200f),
                true
            )

        val move =
            PointerInputEvent(
                7,
                Uptime.Boot + 10.milliseconds,
                Offset(300f, 300f),
                true
            )

        val expectedDown =
            PointerInputChange(
                id = PointerId(7),
                current = PointerInputData(
                    Uptime.Boot + 5.milliseconds,
                    Offset(200f, 200f),
                    true
                ),
                previous = PointerInputData(
                    null,
                    null,
                    false
                ),
                consumed = ConsumedData()
            )

        val expectedMove =
            PointerInputChange(
                id = PointerId(7),
                current = PointerInputData(
                    Uptime.Boot + 10.milliseconds,
                    Offset(300f, 300f),
                    true
                ),
                previous = PointerInputData(
                    Uptime.Boot + 5.milliseconds,
                    Offset(200f, 200f),
                    true
                ),
                consumed = ConsumedData()
            )

        // Act

        pointerInputEventProcessor.process(down)
        pointerInputEventProcessor.process(move)
        pointerInputEventProcessor.processCancel()

        // Assert

        val log = pointerInputFilter.log.filter { it is OnPointerEventEntry || it is OnCancelEntry }

        // Verify call count
        assertThat(log).hasSize(PointerEventPass.values().size * 2 + 1)

        // Verify call values
        var index = 0
        PointerEventPass.values().forEach { pass ->
            log.verifyOnPointerEventCall(
                index = index,
                expectedEvent = pointerEventOf(expectedDown),
                expectedPass = pass
            )
            index++
        }
        PointerEventPass.values().forEach { pass ->
            log.verifyOnPointerEventCall(
                index = index,
                expectedEvent = pointerEventOf(expectedMove),
                expectedPass = pass
            )
            index++
        }
        log.verifyOnCancelCall(index)
    }

    @Test
    fun processCancel_downCancelMoveUp_pimOnlyReceivesCorrectDownCancel() {

        // Arrange

        val pointerInputFilter = PointerInputFilterMock()
        val layoutNode = LayoutNode(
            0, 0, 500, 500,
            PointerInputModifierImpl2(pointerInputFilter)
        )

        root.insertAt(0, layoutNode)

        val down =
            PointerInputEvent(
                7,
                Uptime.Boot + 5.milliseconds,
                Offset(200f, 200f),
                true
            )

        val expectedDown =
            PointerInputChange(
                id = PointerId(7),
                current = PointerInputData(
                    Uptime.Boot + 5.milliseconds,
                    Offset(200f, 200f),
                    true
                ),
                previous = PointerInputData(
                    null,
                    null,
                    false
                ),
                consumed = ConsumedData()
            )

        // Act

        pointerInputEventProcessor.process(down)
        pointerInputEventProcessor.processCancel()

        // Assert

        val log = pointerInputFilter.log.filter { it is OnPointerEventEntry || it is OnCancelEntry }

        // Verify call count
        assertThat(log).hasSize(PointerEventPass.values().size + 1)

        // Verify call values
        var index = 0
        PointerEventPass.values().forEach { pass ->
            log.verifyOnPointerEventCall(
                index = index,
                expectedEvent = pointerEventOf(expectedDown),
                expectedPass = pass
            )
            index++
        }
        log.verifyOnCancelCall(index)
    }

    @Test
    fun processCancel_downCancelDown_pimOnlyReceivesCorrectDownCancelDown() {

        // Arrange

        val pointerInputFilter = PointerInputFilterMock()
        val layoutNode = LayoutNode(
            0, 0, 500, 500,
            PointerInputModifierImpl2(
                pointerInputFilter
            )
        )

        root.insertAt(0, layoutNode)

        val down1 =
            PointerInputEvent(
                7,
                Uptime.Boot + 5.milliseconds,
                Offset(200f, 200f),
                true
            )

        val down2 =
            PointerInputEvent(
                7,
                Uptime.Boot + 10.milliseconds,
                Offset(200f, 200f),
                true
            )

        val expectedDown1 =
            PointerInputChange(
                id = PointerId(7),
                current = PointerInputData(
                    Uptime.Boot + 5.milliseconds,
                    Offset(200f, 200f),
                    true
                ),
                previous = PointerInputData(
                    null,
                    null,
                    false
                ),
                consumed = ConsumedData()
            )

        val expectedDown2 =
            PointerInputChange(
                id = PointerId(7),
                current = PointerInputData(
                    Uptime.Boot + 10.milliseconds,
                    Offset(200f, 200f),
                    true
                ),
                previous = PointerInputData(
                    null,
                    null,
                    false
                ),
                consumed = ConsumedData()
            )

        // Act

        pointerInputEventProcessor.process(down1)
        pointerInputEventProcessor.processCancel()
        pointerInputEventProcessor.process(down2)

        // Assert

        val log = pointerInputFilter.log.filter { it is OnPointerEventEntry || it is OnCancelEntry }

        // Verify call count
        assertThat(log).hasSize(PointerEventPass.values().size * 2 + 1)

        // Verify call values
        var index = 0
        PointerEventPass.values().forEach { pass ->
            log.verifyOnPointerEventCall(
                index = index,
                expectedEvent = pointerEventOf(expectedDown1),
                expectedPass = pass
            )
            index++
        }
        log.verifyOnCancelCall(index)
        index++
        PointerEventPass.values().forEach { pass ->
            log.verifyOnPointerEventCall(
                index = index,
                expectedEvent = pointerEventOf(expectedDown2),
                expectedPass = pass
            )
            index++
        }
    }

    @Test
    fun process_layoutNodeRemovedDuringInput_correctPointerInputChangesReceived() {

        // Arrange

        val childPointerInputFilter = PointerInputFilterMock()
        val childLayoutNode = LayoutNode(
            0, 0, 100, 100,
            PointerInputModifierImpl2(childPointerInputFilter)
        )

        val parentPointerInputFilter = PointerInputFilterMock()
        val parentLayoutNode: LayoutNode = LayoutNode(
            0, 0, 100, 100,
            PointerInputModifierImpl2(parentPointerInputFilter)
        ).apply {
            insertAt(0, childLayoutNode)
        }

        root.insertAt(0, parentLayoutNode)

        val offset = Offset(50f, 50f)

        val down = PointerInputEvent(0, Uptime.Boot + 7.milliseconds, offset, true)
        val up = PointerInputEvent(0, Uptime.Boot + 11.milliseconds, null, false)

        val expectedDownChange =
            PointerInputChange(
                id = PointerId(0),
                current = PointerInputData(
                    Uptime.Boot + 7.milliseconds,
                    offset,
                    true
                ),
                previous = PointerInputData(
                    null,
                    null,
                    false
                ),
                consumed = ConsumedData()
            )

        val expectedUpChange =
            PointerInputChange(
                id = PointerId(0),
                current = PointerInputData(
                    Uptime.Boot + 11.milliseconds,
                    null,
                    false
                ),
                previous = PointerInputData(
                    Uptime.Boot + 7.milliseconds,
                    offset,
                    true
                ),
                consumed = ConsumedData()
            )

        // Act

        pointerInputEventProcessor.process(down)
        parentLayoutNode.removeAt(0, 1)
        pointerInputEventProcessor.process(up)

        // Assert

        val parentLog = parentPointerInputFilter.log.getOnPointerEventLog()
        val childLog = childPointerInputFilter.log.getOnPointerEventLog()

        // Verify call count
        assertThat(parentLog).hasSize(PointerEventPass.values().size * 2)
        assertThat(childLog).hasSize(PointerEventPass.values().size)

        // Verify call values

        parentLog.verifyOnPointerEventCall(
            index = 0,
            expectedEvent = pointerEventOf(expectedDownChange),
            expectedPass = PointerEventPass.Initial
        )
        parentLog.verifyOnPointerEventCall(
            index = 1,
            expectedEvent = pointerEventOf(expectedDownChange),
            expectedPass = PointerEventPass.Main
        )
        parentLog.verifyOnPointerEventCall(
            index = 2,
            expectedEvent = pointerEventOf(expectedDownChange),
            expectedPass = PointerEventPass.Final
        )
        parentLog.verifyOnPointerEventCall(
            index = 3,
            expectedEvent = pointerEventOf(expectedUpChange),
            expectedPass = PointerEventPass.Initial
        )
        parentLog.verifyOnPointerEventCall(
            index = 4,
            expectedEvent = pointerEventOf(expectedUpChange),
            expectedPass = PointerEventPass.Main
        )
        parentLog.verifyOnPointerEventCall(
            index = 5,
            expectedEvent = pointerEventOf(expectedUpChange),
            expectedPass = PointerEventPass.Final
        )

        childLog.verifyOnPointerEventCall(
            index = 0,
            expectedEvent = pointerEventOf(expectedDownChange),
            expectedPass = PointerEventPass.Initial
        )
        childLog.verifyOnPointerEventCall(
            index = 1,
            expectedEvent = pointerEventOf(expectedDownChange),
            expectedPass = PointerEventPass.Main
        )
        childLog.verifyOnPointerEventCall(
            index = 2,
            expectedEvent = pointerEventOf(expectedDownChange),
            expectedPass = PointerEventPass.Final
        )
    }

    @Test
    fun process_layoutNodeRemovedDuringInput_cancelDispatchedToCorrectPointerInputModifierImpl2() {

        // Arrange

        val childPointerInputFilter = PointerInputFilterMock()
        val childLayoutNode = LayoutNode(
            0, 0, 100, 100,
            PointerInputModifierImpl2(childPointerInputFilter)
        )

        val parentPointerInputFilter = PointerInputFilterMock()
        val parentLayoutNode: LayoutNode = LayoutNode(
            0, 0, 100, 100,
            PointerInputModifierImpl2(parentPointerInputFilter)
        ).apply {
            insertAt(0, childLayoutNode)
        }

        root.insertAt(0, parentLayoutNode)

        val down =
            PointerInputEvent(0, Uptime.Boot + 7.milliseconds, Offset(50f, 50f), true)

        val up = PointerInputEvent(0, Uptime.Boot + 11.milliseconds, null, false)

        // Act

        pointerInputEventProcessor.process(down)
        parentLayoutNode.removeAt(0, 1)
        pointerInputEventProcessor.process(up)

        // Assert
        assertThat(childPointerInputFilter.log.getOnCancelLog()).hasSize(1)
        assertThat(parentPointerInputFilter.log.getOnCancelLog()).hasSize(0)
    }

    @Test
    fun process_pointerInputModifierRemovedDuringInput_correctPointerInputChangesReceived() {

        // Arrange

        val childPointerInputFilter = PointerInputFilterMock()
        val childLayoutNode = LayoutNode(
            0, 0, 100, 100,
            PointerInputModifierImpl2(
                childPointerInputFilter
            )
        )

        val parentPointerInputFilter = PointerInputFilterMock()
        val parentLayoutNode: LayoutNode = LayoutNode(
            0, 0, 100, 100,
            PointerInputModifierImpl2(
                parentPointerInputFilter
            )
        ).apply {
            insertAt(0, childLayoutNode)
        }

        root.insertAt(0, parentLayoutNode)

        val offset = Offset(50f, 50f)

        val down = PointerInputEvent(0, Uptime.Boot + 7.milliseconds, offset, true)
        val up = PointerInputEvent(0, Uptime.Boot + 11.milliseconds, null, false)

        val expectedDownChange =
            PointerInputChange(
                id = PointerId(0),
                current = PointerInputData(
                    Uptime.Boot + 7.milliseconds,
                    offset,
                    true
                ),
                previous = PointerInputData(
                    null,
                    null,
                    false
                ),
                consumed = ConsumedData()
            )

        val expectedUpChange =
            PointerInputChange(
                id = PointerId(0),
                current = PointerInputData(
                    Uptime.Boot + 11.milliseconds,
                    null,
                    false
                ),
                previous = PointerInputData(
                    Uptime.Boot + 7.milliseconds,
                    offset,
                    true
                ),
                consumed = ConsumedData()
            )

        // Act

        pointerInputEventProcessor.process(down)
        childLayoutNode.modifier = Modifier
        pointerInputEventProcessor.process(up)

        // Assert

        val parentLog = parentPointerInputFilter.log.getOnPointerEventLog()
        val childLog = childPointerInputFilter.log.getOnPointerEventLog()

        // Verify call count
        assertThat(parentLog).hasSize(PointerEventPass.values().size * 2)
        assertThat(childLog).hasSize(PointerEventPass.values().size)

        // Verify call values

        parentLog.verifyOnPointerEventCall(
            index = 0,
            expectedEvent = pointerEventOf(expectedDownChange),
            expectedPass = PointerEventPass.Initial
        )
        parentLog.verifyOnPointerEventCall(
            index = 1,
            expectedEvent = pointerEventOf(expectedDownChange),
            expectedPass = PointerEventPass.Main
        )
        parentLog.verifyOnPointerEventCall(
            index = 2,
            expectedEvent = pointerEventOf(expectedDownChange),
            expectedPass = PointerEventPass.Final
        )
        parentLog.verifyOnPointerEventCall(
            index = 3,
            expectedEvent = pointerEventOf(expectedUpChange),
            expectedPass = PointerEventPass.Initial
        )
        parentLog.verifyOnPointerEventCall(
            index = 4,
            expectedEvent = pointerEventOf(expectedUpChange),
            expectedPass = PointerEventPass.Main
        )
        parentLog.verifyOnPointerEventCall(
            index = 5,
            expectedEvent = pointerEventOf(expectedUpChange),
            expectedPass = PointerEventPass.Final
        )

        childLog.verifyOnPointerEventCall(
            index = 0,
            expectedEvent = pointerEventOf(expectedDownChange),
            expectedPass = PointerEventPass.Initial
        )
        childLog.verifyOnPointerEventCall(
            index = 1,
            expectedEvent = pointerEventOf(expectedDownChange),
            expectedPass = PointerEventPass.Main
        )
        childLog.verifyOnPointerEventCall(
            index = 2,
            expectedEvent = pointerEventOf(expectedDownChange),
            expectedPass = PointerEventPass.Final
        )
    }

    @Test
    fun process_pointerInputModifierRemovedDuringInput_cancelDispatchedToCorrectPim() {

        // Arrange

        val childPointerInputFilter = PointerInputFilterMock()
        val childLayoutNode = LayoutNode(
            0, 0, 100, 100,
            PointerInputModifierImpl2(childPointerInputFilter)
        )

        val parentPointerInputFilter = PointerInputFilterMock()
        val parentLayoutNode: LayoutNode = LayoutNode(
            0, 0, 100, 100,
            PointerInputModifierImpl2(parentPointerInputFilter)
        ).apply {
            insertAt(0, childLayoutNode)
        }

        root.insertAt(0, parentLayoutNode)

        val down =
            PointerInputEvent(0, Uptime.Boot + 7.milliseconds, Offset(50f, 50f), true)

        val up = PointerInputEvent(0, Uptime.Boot + 11.milliseconds, null, false)

        // Act

        pointerInputEventProcessor.process(down)
        childLayoutNode.modifier = Modifier
        pointerInputEventProcessor.process(up)

        // Assert
        assertThat(childPointerInputFilter.log.getOnCancelLog()).hasSize(1)
        assertThat(parentPointerInputFilter.log.getOnCancelLog()).hasSize(0)
    }

    @Test
    fun process_downNoPointerInputModifiers_nothingInteractedWithAndNoMovementConsumed() {
        val pointerInputEvent =
            PointerInputEvent(0, Uptime.Boot + 7.milliseconds, Offset(0f, 0f), true)

        val result: ProcessResult = pointerInputEventProcessor.process(pointerInputEvent)

        assertThat(result).isEqualTo(
            ProcessResult(
                dispatchedToAPointerInputModifier = false,
                anyMovementConsumed = false
            )
        )
    }

    @Test
    fun process_downNoPointerInputModifiersHit_nothingInteractedWithAndNoMovementConsumed() {

        // Arrange

        val pointerInputFilter = PointerInputFilterMock()

        val layoutNode = LayoutNode(
            0, 0, 1, 1,
            PointerInputModifierImpl2(
                pointerInputFilter
            )
        )

        root.apply {
            insertAt(0, layoutNode)
        }

        val offsets =
            listOf(
                Offset(-1f, 0f),
                Offset(0f, -1f),
                Offset(1f, 0f),
                Offset(0f, 1f)
            )
        val pointerInputEvent =
            PointerInputEvent(
                Uptime.Boot + 11.milliseconds,
                (offsets.indices).map {
                    PointerInputEventData(it, Uptime.Boot + 11.milliseconds, offsets[it], true)
                }
            )

        // Act

        val result: ProcessResult = pointerInputEventProcessor.process(pointerInputEvent)

        // Assert

        assertThat(result).isEqualTo(
            ProcessResult(
                dispatchedToAPointerInputModifier = false,
                anyMovementConsumed = false
            )
        )
    }

    @Test
    fun process_downPointerInputModifierHit_somethingInteractedWithAndNoMovementConsumed() {

        // Arrange

        val pointerInputFilter = PointerInputFilterMock()
        val layoutNode = LayoutNode(
            0, 0, 1, 1,
            PointerInputModifierImpl2(
                pointerInputFilter
            )
        )
        root.apply { insertAt(0, layoutNode) }
        val pointerInputEvent =
            PointerInputEvent(0, Uptime.Boot + 11.milliseconds, Offset(0f, 0f), true)

        // Act

        val result = pointerInputEventProcessor.process(pointerInputEvent)

        // Assert

        assertThat(result).isEqualTo(
            ProcessResult(
                dispatchedToAPointerInputModifier = true,
                anyMovementConsumed = false
            )
        )
    }

    @Test
    fun process_downHitsPifRemovedPointerMoves_nothingInteractedWithAndNoMovementConsumed() {

        // Arrange

        val pointerInputFilter = PointerInputFilterMock()
        val layoutNode = LayoutNode(
            0, 0, 1, 1,
            PointerInputModifierImpl2(
                pointerInputFilter
            )
        )
        root.apply { insertAt(0, layoutNode) }
        val down = PointerInputEvent(0, Uptime.Boot + 11.milliseconds, Offset(0f, 0f), true)
        pointerInputEventProcessor.process(down)
        val move = PointerInputEvent(0, Uptime.Boot + 11.milliseconds, Offset(1f, 0f), true)

        // Act

        root.removeAt(0, 1)
        val result = pointerInputEventProcessor.process(move)

        // Assert

        assertThat(result).isEqualTo(
            ProcessResult(
                dispatchedToAPointerInputModifier = false,
                anyMovementConsumed = false
            )
        )
    }

    @Test
    fun process_downHitsPointerMovesNothingConsumed_somethingInteractedWithAndNoMovementConsumed() {

        // Arrange

        val pointerInputFilter = PointerInputFilterMock()
        val layoutNode = LayoutNode(
            0, 0, 1, 1,
            PointerInputModifierImpl2(
                pointerInputFilter
            )
        )
        root.apply { insertAt(0, layoutNode) }
        val down = PointerInputEvent(0, Uptime.Boot + 11.milliseconds, Offset(0f, 0f), true)
        pointerInputEventProcessor.process(down)
        val move = PointerInputEvent(0, Uptime.Boot + 11.milliseconds, Offset(1f, 0f), true)

        // Act

        val result = pointerInputEventProcessor.process(move)

        // Assert

        assertThat(result).isEqualTo(
            ProcessResult(
                dispatchedToAPointerInputModifier = true,
                anyMovementConsumed = false
            )
        )
    }

    @Test
    fun process_downHitsPointerMovementConsumed_somethingInteractedWithAndMovementConsumed() {

        // Arrange

        val pointerInputFilter: PointerInputFilter =
            PointerInputFilterMock(
                pointerEventHandler = { pointerEvent, pass, _ ->
                    if (pass == PointerEventPass.Initial) {
                        pointerEvent.changes.forEach {
                            it.consumePositionChange(1f, 0f)
                        }
                    }
                }
            )

        val layoutNode = LayoutNode(
            0, 0, 1, 1,
            PointerInputModifierImpl2(
                pointerInputFilter
            )
        )
        root.apply { insertAt(0, layoutNode) }
        val down = PointerInputEvent(0, Uptime.Boot + 11.milliseconds, Offset(0f, 0f), true)
        pointerInputEventProcessor.process(down)
        val move = PointerInputEvent(0, Uptime.Boot + 11.milliseconds, Offset(1f, 0f), true)

        // Act

        val result = pointerInputEventProcessor.process(move)

        // Assert

        assertThat(result).isEqualTo(
            ProcessResult(
                dispatchedToAPointerInputModifier = true,
                anyMovementConsumed = true
            )
        )
    }

    @Test
    fun processResult_trueTrue_propValuesAreCorrect() {
        val processResult1 = ProcessResult(
            dispatchedToAPointerInputModifier = true,
            anyMovementConsumed = true
        )
        assertThat(processResult1.dispatchedToAPointerInputModifier).isTrue()
        assertThat(processResult1.anyMovementConsumed).isTrue()
    }

    @Test
    fun processResult_trueFalse_propValuesAreCorrect() {
        val processResult1 = ProcessResult(
            dispatchedToAPointerInputModifier = true,
            anyMovementConsumed = false
        )
        assertThat(processResult1.dispatchedToAPointerInputModifier).isTrue()
        assertThat(processResult1.anyMovementConsumed).isFalse()
    }

    @Test
    fun processResult_falseTrue_propValuesAreCorrect() {
        val processResult1 = ProcessResult(
            dispatchedToAPointerInputModifier = false,
            anyMovementConsumed = true
        )
        assertThat(processResult1.dispatchedToAPointerInputModifier).isFalse()
        assertThat(processResult1.anyMovementConsumed).isTrue()
    }

    @Test
    fun processResult_falseFalse_propValuesAreCorrect() {
        val processResult1 = ProcessResult(
            dispatchedToAPointerInputModifier = false,
            anyMovementConsumed = false
        )
        assertThat(processResult1.dispatchedToAPointerInputModifier).isFalse()
        assertThat(processResult1.anyMovementConsumed).isFalse()
    }
}

abstract class TestOwner : Owner {
    var position: IntOffset? = null

    @ExperimentalLayoutNodeApi
    override val root: LayoutNode
        get() = LayoutNode()

    override fun calculatePosition(): IntOffset {
        return position ?: IntOffset.Zero
    }
}

private class PointerInputModifierImpl2(override val pointerInputFilter: PointerInputFilter) :
    PointerInputModifier

@OptIn(ExperimentalLayoutNodeApi::class)
private fun LayoutNode(x: Int, y: Int, x2: Int, y2: Int, modifier: Modifier = Modifier) =
    LayoutNode().apply {
        this.modifier = modifier
        measureBlocks = object : LayoutNode.NoIntrinsicsMeasureBlocks("not supported") {
            override fun measure(
                measureScope: MeasureScope,
                measurables: List<Measurable>,
                constraints: Constraints
            ): MeasureScope.MeasureResult =
                measureScope.layout(x2 - x, y2 - y) {}
        }
        attach(mockOwner())
        layoutState = LayoutNode.LayoutState.NeedsRemeasure
        remeasure(Constraints())
        var wrapper: LayoutNodeWrapper? = outerLayoutNodeWrapper
        while (wrapper != null) {
            wrapper.measureResult = innerLayoutNodeWrapper.measureResult
            wrapper = (wrapper as? LayoutNodeWrapper)?.wrapped
        }
        place(x, y)
        detach()
    }

@ExperimentalLayoutNodeApi
private fun mockOwner(
    position: IntOffset = IntOffset.Zero,
    targetRoot: LayoutNode = LayoutNode()
): Owner = MockOwner(position, targetRoot)

@ExperimentalLayoutNodeApi
@OptIn(
    ExperimentalFocus::class,
    InternalCoreApi::class
)
private class MockOwner(
    private val position: IntOffset,
    private val targetRoot: LayoutNode
) : Owner {
    override fun calculatePosition(): IntOffset = position
    override fun requestFocus(): Boolean = false

    @ExperimentalKeyInput
    override fun sendKeyEvent(keyEvent: KeyEvent): Boolean = false

    override fun pauseModelReadObserveration(block: () -> Unit) {
        block()
    }

    override val root: LayoutNode
        get() = targetRoot
    override val hapticFeedBack: HapticFeedback
        get() = TODO("Not yet implemented")
    override val clipboardManager: ClipboardManager
        get() = TODO("Not yet implemented")
    override val textToolbar: TextToolbar
        get() = TODO("Not yet implemented")
    override val autofillTree: AutofillTree
        get() = TODO("Not yet implemented")
    override val autofill: Autofill?
        get() = null
    override val density: Density
        get() = Density(1f)
    override val semanticsOwner: SemanticsOwner
        get() = TODO("Not yet implemented")
    override val textInputService: TextInputService
        get() = TODO("Not yet implemented")
    override val focusManager: FocusManager
        get() = TODO("Not yet implemented")
    override val fontLoader: Font.ResourceLoader
        get() = TODO("Not yet implemented")
    override val layoutDirection: LayoutDirection
        get() = LayoutDirection.Ltr
    override var showLayoutBounds: Boolean
        get() = false
        set(@Suppress("UNUSED_PARAMETER") value) {}

    override fun onRequestMeasure(layoutNode: LayoutNode) {
    }

    override fun onRequestRelayout(layoutNode: LayoutNode) {
    }

    override val hasPendingMeasureOrLayout = false

    override fun onAttach(node: LayoutNode) {
    }

    override fun onDetach(node: LayoutNode) {
    }

    override fun observeMeasureModelReads(node: LayoutNode, block: () -> Unit) {
        block()
    }

    override fun <T : OwnerScope> observeReads(
        target: T,
        onChanged: (T) -> Unit,
        block: () -> Unit
    ) {
        block()
    }

    override fun measureAndLayout() {
    }

    override fun createLayer(
        drawLayerModifier: DrawLayerModifier,
        drawBlock: (Canvas) -> Unit,
        invalidateParentLayer: () -> Unit
    ): OwnedLayer {
        TODO("Not yet implemented")
    }

    override fun onSemanticsChange() {
    }

    override val measureIteration: Long
        get() = 0

    override fun observeLayoutModelReads(node: LayoutNode, block: () -> Unit) {
        block()
    }
}

private fun List<LogEntry>.verifyOnPointerEventCall(
    index: Int,
    expectedPif: PointerInputFilter? = null,
    expectedEvent: PointerEvent,
    expectedPass: PointerEventPass,
    expectedBounds: IntSize? = null
) {
    val logEntry = this[index]
    assertThat(logEntry).isInstanceOf(OnPointerEventEntry::class.java)
    val entry = logEntry as OnPointerEventEntry
    if (expectedPif != null) {
        assertThat(entry.pointerInputFilter).isSameInstanceAs(expectedPif)
    }
    PointerEventSubject
        .assertThat(entry.pointerEvent)
        .isStructurallyEqualTo(expectedEvent)
    assertThat(entry.pass).isEqualTo(expectedPass)
    if (expectedBounds != null) {
        assertThat(entry.bounds).isEqualTo(expectedBounds)
    }
}

private fun List<LogEntry>.verifyOnCancelCall(
    index: Int
) {
    val logEntry = this[index]
    assertThat(logEntry).isInstanceOf(OnCancelEntry::class.java)
}<|MERGE_RESOLUTION|>--- conflicted
+++ resolved
@@ -56,10 +56,6 @@
 import org.junit.Before
 import org.junit.Test
 import org.junit.runner.RunWith
-<<<<<<< HEAD
-import androidx.test.ext.junit.runners.AndroidJUnit4
-=======
->>>>>>> 162a41f3
 
 // TODO(shepshapard): Write the following PointerInputEvent to PointerInputChangeEvent tests
 // 2 down, 2 move, 2 up, converted correctly
@@ -84,11 +80,7 @@
 // TODO(shepshapard): Write the following pointer input dispatch path tests:
 // down, move, up, on 2, hits all 5 passes
 
-<<<<<<< HEAD
-@SmallTest
-=======
 @MediumTest
->>>>>>> 162a41f3
 @RunWith(AndroidJUnit4::class)
 @OptIn(ExperimentalLayoutNodeApi::class)
 class PointerInputEventProcessorTest {
