/*
 * Copyright 2020 The Android Open Source Project
 *
 * Licensed under the Apache License, Version 2.0 (the "License");
 * you may not use this file except in compliance with the License.
 * You may obtain a copy of the License at
 *
 *      http://www.apache.org/licenses/LICENSE-2.0
 *
 * Unless required by applicable law or agreed to in writing, software
 * distributed under the License is distributed on an "AS IS" BASIS,
 * WITHOUT WARRANTIES OR CONDITIONS OF ANY KIND, either express or implied.
 * See the License for the specific language governing permissions and
 * limitations under the License.
 */

package androidx.compose.ui.input.pointer

import androidx.activity.compose.setContent
import androidx.compose.foundation.layout.Box
import androidx.compose.runtime.getValue
import androidx.compose.runtime.mutableStateOf
import androidx.compose.runtime.setValue
import androidx.compose.runtime.snapshots.Snapshot
import androidx.compose.testutils.TestViewConfiguration
import androidx.compose.ui.Modifier
import androidx.compose.ui.geometry.Offset
import androidx.compose.ui.platform.InspectableValue
import androidx.compose.ui.platform.ValueElement
import androidx.compose.ui.platform.isDebugInspectorInfoEnabled
import androidx.compose.ui.test.TestActivity
import androidx.compose.ui.unit.IntSize
import androidx.lifecycle.Lifecycle
import androidx.test.core.app.ActivityScenario
import androidx.test.ext.junit.runners.AndroidJUnit4
import androidx.test.filters.LargeTest
import androidx.test.filters.SmallTest
import com.google.common.truth.Truth.assertThat
import kotlinx.coroutines.CompletableDeferred
import kotlinx.coroutines.ExperimentalCoroutinesApi
import kotlinx.coroutines.channels.Channel
import kotlinx.coroutines.flow.map
import kotlinx.coroutines.flow.receiveAsFlow
import kotlinx.coroutines.flow.toList
import kotlinx.coroutines.launch
import kotlinx.coroutines.runBlocking
import kotlinx.coroutines.suspendCancellableCoroutine
import kotlinx.coroutines.test.runBlockingTest
import kotlinx.coroutines.withTimeout
import kotlinx.coroutines.yield
import org.junit.After
import org.junit.Assert.assertEquals
import org.junit.Assert.assertTrue
import org.junit.Assert.fail
import org.junit.Test
import org.junit.runner.RunWith
import java.util.concurrent.CountDownLatch
import java.util.concurrent.TimeUnit

@SmallTest
@RunWith(AndroidJUnit4::class)
@OptIn(ExperimentalCoroutinesApi::class)
class SuspendingPointerInputFilterTest {
    @After
    fun after() {
        // some tests may set this
        isDebugInspectorInfoEnabled = false
    }

    @Test
    fun testAwaitSingleEvent(): Unit = runBlockingTest {
        val filter = SuspendingPointerInputFilter(TestViewConfiguration())

        val result = CompletableDeferred<PointerEvent>()
        launch {
            with(filter) {
                awaitPointerEventScope {
                    result.complete(awaitPointerEvent())
                }
            }
        }

        val emitter = PointerInputChangeEmitter()
        val expectedChange = emitter.nextChange(Offset(5f, 5f))

        filter.onPointerEvent(
            expectedChange.toPointerEvent(),
            PointerEventPass.Main,
            IntSize(10, 10)
        )

        val receivedEvent = withTimeout(200) {
            result.await()
        }

        assertEquals(expectedChange, receivedEvent.firstChange)
    }

    @Test
    fun testAwaitSeveralEvents(): Unit = runBlockingTest {
        val filter = SuspendingPointerInputFilter(TestViewConfiguration())
        val results = Channel<PointerEvent>(Channel.UNLIMITED)
        launch {
            with(filter) {
                awaitPointerEventScope {
                    repeat(3) {
                        results.trySend(awaitPointerEvent())
                    }
                    results.close()
                }
            }
        }

        val emitter = PointerInputChangeEmitter()
        val expected = listOf(
            emitter.nextChange(Offset(5f, 5f)),
            emitter.nextChange(Offset(10f, 5f)),
            emitter.nextChange(Offset(10f, 10f))
        )

        val bounds = IntSize(20, 20)
        expected.forEach {
            filter.onPointerEvent(it.toPointerEvent(), PointerEventPass.Main, bounds)
        }
        val received = withTimeout(200) {
            results.receiveAsFlow()
                .map { it.firstChange }
                .toList()
        }

        assertEquals(expected, received)
    }

    @Test
    fun testSyntheticCancelEvent(): Unit = runBlockingTest {
        var currentEventAtEnd: PointerEvent? = null
        val filter = SuspendingPointerInputFilter(TestViewConfiguration())
        val results = Channel<PointerEvent>(Channel.UNLIMITED)
        launch {
            with(filter) {
                awaitPointerEventScope {
                    try {
                        repeat(3) {
                            results.trySend(awaitPointerEvent())
                        }
                        results.close()
                    } finally {
                        currentEventAtEnd = currentEvent
                    }
                }
            }
        }

        val bounds = IntSize(50, 50)
        val emitter1 = PointerInputChangeEmitter(0)
        val emitter2 = PointerInputChangeEmitter(1)
        val expectedEvents = listOf(
            PointerEvent(
                listOf(
                    emitter1.nextChange(Offset(5f, 5f)),
                    emitter2.nextChange(Offset(10f, 10f))
                )
            ),
            PointerEvent(
                listOf(
                    emitter1.nextChange(Offset(6f, 6f)),
                    emitter2.nextChange(Offset(10f, 10f), down = false)
                )
            ),
            // Synthetic cancel should look like this;
            // Both pointers are there, but only the with the pressed = true is changed to false,
            // and the down change is consumed.
            PointerEvent(
                listOf(
                    PointerInputChange(
                        PointerId(0),
                        0,
                        Offset(6f, 6f),
                        false,
                        0,
                        Offset(6f, 6f),
                        true,
                        consumed = ConsumedData(downChange = true)
                    ),
                    PointerInputChange(
                        PointerId(1),
                        0,
                        Offset(10f, 10f),
                        false,
                        0,
                        Offset(10f, 10f),
                        false,
                        consumed = ConsumedData()
                    )
                )
            )
        )

        expectedEvents.take(expectedEvents.size - 1).forEach {
            filter.onPointerEvent(it, PointerEventPass.Initial, bounds)
            filter.onPointerEvent(it, PointerEventPass.Main, bounds)
            filter.onPointerEvent(it, PointerEventPass.Final, bounds)
        }
        filter.onCancel()

        val received = withTimeout(200) {
            results.receiveAsFlow().toList()
        }

        assertThat(expectedEvents).hasSize(received.size)

        expectedEvents.forEachIndexed { index, expectedEvent ->
            val actualEvent = received[index]
            PointerEventSubject.assertThat(actualEvent).isStructurallyEqualTo(expectedEvent)
        }
        assertThat(currentEventAtEnd).isNotNull()
<<<<<<< HEAD
        assertThat(currentEventAtEnd!!.changes.size).isEqualTo(1)
        assertThat(currentEventAtEnd!!.changes[0].pressed).isFalse()
=======
        PointerEventSubject.assertThat(currentEventAtEnd!!)
            .isStructurallyEqualTo(expectedEvents.last())
    }

    @Test
    fun testNoSyntheticCancelEventWhenPressIsFalse(): Unit = runBlockingTest {
        var currentEventAtEnd: PointerEvent? = null
        val filter = SuspendingPointerInputFilter(TestViewConfiguration())
        val results = Channel<PointerEvent>(Channel.UNLIMITED)
        launch {
            with(filter) {
                awaitPointerEventScope {
                    try {
                        repeat(3) {
                            withTimeout(200) {
                                results.trySend(awaitPointerEvent())
                            }
                        }
                    } finally {
                        currentEventAtEnd = currentEvent
                        results.close()
                    }
                }
            }
        }

        val bounds = IntSize(50, 50)
        val emitter1 = PointerInputChangeEmitter(0)
        val emitter2 = PointerInputChangeEmitter(1)
        val expectedEvents = listOf(
            PointerEvent(
                listOf(
                    emitter1.nextChange(Offset(5f, 5f)),
                    emitter2.nextChange(Offset(10f, 10f))
                )
            ),
            PointerEvent(
                listOf(
                    emitter1.nextChange(Offset(6f, 6f), down = false),
                    emitter2.nextChange(Offset(10f, 10f), down = false)
                )
            )
            // Unlike when a pointer is down, there is no cancel event sent
            // when there aren't any pressed pointers. There's no event stream to cancel.
        )

        expectedEvents.forEach {
            filter.onPointerEvent(it, PointerEventPass.Initial, bounds)
            filter.onPointerEvent(it, PointerEventPass.Main, bounds)
            filter.onPointerEvent(it, PointerEventPass.Final, bounds)
        }
        filter.onCancel()

        withTimeout(400) {
            while (!results.isClosedForSend) {
                yield()
            }
        }

        val received = results.receiveAsFlow().toList()

        assertThat(received).hasSize(expectedEvents.size)

        expectedEvents.forEachIndexed { index, expectedEvent ->
            val actualEvent = received[index]
            PointerEventSubject.assertThat(actualEvent).isStructurallyEqualTo(expectedEvent)
        }
        assertThat(currentEventAtEnd).isNotNull()
        PointerEventSubject.assertThat(currentEventAtEnd!!)
            .isStructurallyEqualTo(expectedEvents.last())
>>>>>>> f0c61edc
    }

    @Test
    fun testCancelledHandlerBlock() = runBlockingTest {
        val filter = SuspendingPointerInputFilter(TestViewConfiguration())
        val counter = TestCounter()
        val handler = launch {
            with(filter) {
                try {
                    awaitPointerEventScope {
                        try {
                            counter.expect(1, "about to call awaitPointerEvent")
                            awaitPointerEvent()
                            fail("awaitPointerEvent returned; should have thrown for cancel")
                        } finally {
                            counter.expect(3, "inner finally block running")
                        }
                    }
                } finally {
                    counter.expect(4, "outer finally block running; inner finally should have run")
                }
            }
        }

        counter.expect(2, "before cancelling handler; awaitPointerEvent should be suspended")
        handler.cancel()
        counter.expect(5, "after cancelling; finally blocks should have run")
    }

    @Test
    fun testInspectorValue() = runBlocking<Unit> {
        isDebugInspectorInfoEnabled = true
        val block: suspend PointerInputScope.() -> Unit = {}
        val modifier = Modifier.pointerInput(Unit, block) as InspectableValue

        assertThat(modifier.nameFallback).isEqualTo("pointerInput")
        assertThat(modifier.valueOverride).isNull()
        assertThat(modifier.inspectableElements.asIterable()).containsExactly(
            ValueElement("key1", Unit),
            ValueElement("block", block)
        )
    }

    @Test
    @LargeTest
    fun testRestartPointerInput() = runBlocking {
        var toAdd by mutableStateOf("initial")
        val result = mutableListOf<String>()
        val latch = CountDownLatch(2)
        ActivityScenario.launch(TestActivity::class.java).use { scenario ->
            scenario.moveToState(Lifecycle.State.CREATED)
            scenario.onActivity {
                it.setContent {
                    // Read the value in composition to change the lambda capture below
                    val toCapture = toAdd
                    Box(
                        Modifier.pointerInput(toCapture) {
                            result += toCapture
                            latch.countDown()
                            suspendCancellableCoroutine<Unit> {}
                        }
                    )
                }
            }
            scenario.moveToState(Lifecycle.State.STARTED)
            Snapshot.withMutableSnapshot {
                toAdd = "secondary"
            }
            assertTrue("waiting for relaunch timed out", latch.await(3, TimeUnit.SECONDS))
            assertEquals(
                listOf("initial", "secondary"),
                result
            )
        }
    }

    @Test(expected = PointerEventTimeoutCancellationException::class)
    fun testWithTimeout() = runBlockingTest {
        val filter = SuspendingPointerInputFilter(TestViewConfiguration())
        filter.coroutineScope = this
        with(filter) {
            awaitPointerEventScope {
                withTimeout(10) {
                    awaitPointerEvent()
                }
            }
        }
    }

    @Test
    fun testWithTimeoutOrNull() = runBlockingTest {
        val filter = SuspendingPointerInputFilter(TestViewConfiguration())
        filter.coroutineScope = this
        val result: PointerEvent? = with(filter) {
            awaitPointerEventScope {
                withTimeoutOrNull(10) {
                    awaitPointerEvent()
                }
            }
        }
        assertThat(result).isNull()
    }
}

private fun PointerInputChange.toPointerEvent() = PointerEvent(listOf(this))

private val PointerEvent.firstChange get() = changes.first()

private class PointerInputChangeEmitter(id: Int = 0) {
    val pointerId = PointerId(id.toLong())
    var previousTime = 0L
    var previousPosition = Offset.Zero
    var previousPressed = false

    fun nextChange(
        position: Offset = Offset.Zero,
        down: Boolean = true,
        time: Long = 0
    ): PointerInputChange {
        return PointerInputChange(
            id = pointerId,
            time,
            position,
            down,
            previousTime,
            previousPosition,
            previousPressed,
            consumed = ConsumedData()
        ).also {
            previousTime = time
            previousPosition = position
            previousPressed = down
        }
    }
}

private class TestCounter {
    private var count = 0

    fun expect(checkpoint: Int, message: String = "(no message)") {
        val expected = count + 1
        if (checkpoint != expected) {
            fail("out of order event $checkpoint, expected $expected, $message")
        }
        count = expected
    }
}<|MERGE_RESOLUTION|>--- conflicted
+++ resolved
@@ -214,10 +214,6 @@
             PointerEventSubject.assertThat(actualEvent).isStructurallyEqualTo(expectedEvent)
         }
         assertThat(currentEventAtEnd).isNotNull()
-<<<<<<< HEAD
-        assertThat(currentEventAtEnd!!.changes.size).isEqualTo(1)
-        assertThat(currentEventAtEnd!!.changes[0].pressed).isFalse()
-=======
         PointerEventSubject.assertThat(currentEventAtEnd!!)
             .isStructurallyEqualTo(expectedEvents.last())
     }
@@ -288,7 +284,6 @@
         assertThat(currentEventAtEnd).isNotNull()
         PointerEventSubject.assertThat(currentEventAtEnd!!)
             .isStructurallyEqualTo(expectedEvents.last())
->>>>>>> f0c61edc
     }
 
     @Test
