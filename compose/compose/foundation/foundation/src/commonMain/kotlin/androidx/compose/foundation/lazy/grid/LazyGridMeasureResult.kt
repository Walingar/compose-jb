--- conflicted
+++ resolved
@@ -53,11 +53,7 @@
     /** see [LazyGridLayoutInfo.afterContentPadding] */
     override val afterContentPadding: Int,
     /** see [LazyGridLayoutInfo.mainAxisItemSpacing] */
-<<<<<<< HEAD
-    val mainAxisItemSpacingInternal: Int
-=======
     override val mainAxisItemSpacing: Int
->>>>>>> 0a267f21
 ) : LazyGridLayoutInfo, MeasureResult by measureResult {
     override val viewportSize: IntSize
         get() = IntSize(width, height)
