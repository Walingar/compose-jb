--- conflicted
+++ resolved
@@ -120,11 +120,7 @@
 
                         // Enforce the following checks.
                         "-Xep:RestrictTo:OFF",
-<<<<<<< HEAD
                         //"-Xep:MissingOverride:ERROR",
-=======
-                        "-Xep:MissingOverride:ERROR",
->>>>>>> 7bad4e28
                         "-Xep:NarrowingCompoundAssignment:ERROR",
                         "-Xep:ClassNewInstance:ERROR",
                         "-Xep:ClassCanBeStatic:ERROR",
