--- conflicted
+++ resolved
@@ -84,15 +84,10 @@
     val SLICE_BUILDERS_KTX = Version("1.0.0-alpha6")
     val SLIDINGPANELAYOUT = Version("1.0.0")
     val SWIPE_REFRESH_LAYOUT = Version("1.1.0-alpha01")
-<<<<<<< HEAD
-    val TEXTCLASSIFIER = Version("1.0.0-alpha01")
-    val TRANSITION = Version("1.1.0-alpha01")
-    val UI = Version("1.0.0-alpha01")
-=======
     val TEXTCLASSIFIER = Version("1.0.0-alpha02")
     val TRANSITION = Version("1.1.0-alpha02")
->>>>>>> 7cc24729
     val TVPROVIDER = Version("1.0.0")
+    val UI = Version("1.0.0-alpha01")
     val VECTORDRAWABLE = Version("1.1.0-alpha01")
     val VECTORDRAWABLE_ANIMATED = Version("1.1.0-alpha01")
     val VERSIONED_PARCELABLE = Version("1.1.0-alpha02")
