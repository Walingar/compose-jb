--- conflicted
+++ resolved
@@ -11,12 +11,9 @@
 .mtj.tmp/
 
 # Package Files #
-<<<<<<< HEAD
-=======
 *.jar
 !gradle-wrapper.jar
 
->>>>>>> 0c95a4ae
 *.war
 *.nar
 *.ear
