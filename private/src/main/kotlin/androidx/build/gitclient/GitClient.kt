/*
 * Copyright 2018 The Android Open Source Project
 *
 * Licensed under the Apache License, Version 2.0 (the "License");
 * you may not use this file except in compliance with the License.
 * You may obtain a copy of the License at
 *
 *      http://www.apache.org/licenses/LICENSE-2.0
 *
 * Unless required by applicable law or agreed to in writing, software
 * distributed under the License is distributed on an "AS IS" BASIS,
 * WITHOUT WARRANTIES OR CONDITIONS OF ANY KIND, either express or implied.
 * See the License for the specific language governing permissions and
 * limitations under the License.
 */

package androidx.build.gitclient

import androidx.build.releasenotes.getBuganizerLink
import androidx.build.releasenotes.getChangeIdAOSPLink
import java.io.File
import org.gradle.api.GradleException
import org.gradle.api.Project
import org.gradle.api.provider.Provider
import org.gradle.api.logging.Logger

interface GitClient {
    fun findChangedFilesSince(
        sha: String,
        top: String = "HEAD",
        includeUncommitted: Boolean = false
    ): List<String>
    fun findPreviousSubmittedChange(): String?

    fun getGitLog(
        gitCommitRange: GitCommitRange,
        keepMerges: Boolean,
        fullProjectDir: File
    ): List<Commit>

    /**
     * Abstraction for running execution commands for testability
     */
    interface CommandRunner {
        /**
         * Executes the given shell command and returns the stdout as a string.
         */
        fun execute(command: String): String
        /**
         * Executes the given shell command and returns the stdout by lines.
         */
        fun executeAndParse(command: String): List<String>
    }

    companion object {
        fun getChangeInfoPath(project: Project): Provider<String> {
            return project.providers.environmentVariable("CHANGE_INFO").orElse("")
        }
        fun getManifestPath(project: Project): Provider<String> {
            return project.providers.environmentVariable("MANIFEST").orElse("")
        }
        fun create(
            rootProjectDir: File,
            logger: Logger,
            changeInfoPath: String,
            manifestPath: String
        ): GitClient {
            if (changeInfoPath != "") {
                if (manifestPath == "") {
                    throw GradleException("Setting CHANGE_INFO requires also setting MANIFEST")
                }
<<<<<<< HEAD
        var gitLogCmd: String
        if (gitCommitRange.fromExclusive != "") {
            gitLogCmd = "$GIT_LOG_CMD_PREFIX $gitLogOptions " +
                "${gitCommitRange.fromExclusive}..${gitCommitRange.untilInclusive}" +
                " -- ./$relativeProjectDir"
        } else {
            gitLogCmd = "$GIT_LOG_CMD_PREFIX $gitLogOptions ${gitCommitRange.untilInclusive} -n " +
                "${gitCommitRange.n} -- ./$relativeProjectDir"
        }
        val gitLogString: String = commandRunner.execute(gitLogCmd)
        val commits = parseCommitLogString(
            gitLogString,
            commitStartDelimiter,
            commitSHADelimiter,
            subjectDelimiter,
            authorEmailDelimiter,
            localProjectDir
        )
        if (commits.isEmpty()) {
            // Probably an error; log this
            logger?.warn(
                "No git commits found! Ran this command: '" +
                    gitLogCmd + "' and received this output: '" + gitLogString + "'"
            )
        }
        return commits
    }

    private class RealCommandRunner(
        private val workingDir: File,
        private val logger: Logger?
    ) : GitClient.CommandRunner {
        override fun execute(command: String): String {
            val parts = command.split("\\s".toRegex())
            logger?.info("running command $command in $workingDir")
            val proc = ProcessBuilder(*parts.toTypedArray())
                .directory(workingDir)
                .redirectOutput(ProcessBuilder.Redirect.PIPE)
                .redirectError(ProcessBuilder.Redirect.PIPE)
                .start()

            // Read output, waiting for process to finish, as needed
            val stdout = proc
                .inputStream
                .bufferedReader()
                .readText()
            val stderr = proc
                .errorStream
                .bufferedReader()
                .readText()
            val message = stdout + stderr
            // wait potentially a little bit longer in case Git was waiting for us to
            // read its response before it exited
            proc.waitFor(10, TimeUnit.SECONDS)
            logger?.info("Response: $message")
            check(proc.exitValue() == 0) {
                "Nonzero exit value running git command. Response: $message"
            }
            return stdout
        }
        override fun executeAndParse(command: String): List<String> {
            val response = execute(command)
                .split(System.lineSeparator())
                .filterNot {
                    it.isEmpty()
=======
                val changeInfoFile = File(changeInfoPath)
                val manifestFile = File(manifestPath)
                if (!changeInfoFile.exists()) {
                    throw GradleException("changeinfo file $changeInfoFile does not exist")
>>>>>>> 4d1b76af
                }
                if (!manifestFile.exists()) {
                    throw GradleException("manifest $manifestFile does not exist")
                }
                val changeInfoText = changeInfoFile.readText()
                val manifestText = manifestFile.readText()
                logger.info("Using ChangeInfoGitClient with change info path $changeInfoPath, " +
                    "manifest $manifestPath")
                return ChangeInfoGitClient(changeInfoText, manifestText)
            }
            logger.info("UsingGitRunnerGitClient")
            return GitRunnerGitClient(rootProjectDir, logger)
        }
    }
}

enum class CommitType {
    NEW_FEATURE, API_CHANGE, BUG_FIX, EXTERNAL_CONTRIBUTION;
    companion object {
        fun getTitle(commitType: CommitType): String {
            return when (commitType) {
                NEW_FEATURE -> "New Features"
                API_CHANGE -> "API Changes"
                BUG_FIX -> "Bug Fixes"
                EXTERNAL_CONTRIBUTION -> "External Contribution"
            }
        }
    }
}

/**
 * Defines the parameters for a git log command
 *
 * @property fromExclusive the oldest SHA at which the git log starts. Set to an empty string to use
 * [n]
 * @property untilInclusive the latest SHA included in the git log.  Defaults to HEAD
 * @property n a count of how many commits to go back to.  Only used when [fromExclusive] is an
 * empty string
 */
data class GitCommitRange(
    val fromExclusive: String = "",
    val untilInclusive: String = "HEAD",
    val n: Int = 0
)

/**
 * Class implementation of a git commit.  It uses the input delimiters to parse the commit
 *
 * @property formattedCommitText a string representation of a git commit
 * @property projectDir the project directory for which to parse file paths from a commit
 * @property commitSHADelimiter the term to use to search for the commit SHA
 * @property subjectDelimiter the term to use to search for the subject (aka commit summary)
 * @property changeIdDelimiter the term to use to search for the change-id in the body of the commit
 *           message
 * @property authorEmailDelimiter the term to use to search for the author email
 */
data class Commit(
    val formattedCommitText: String,
    val projectDir: String,
    private val commitSHADelimiter: String = "_CommitSHA:",
    private val subjectDelimiter: String = "_Subject:",
    private val authorEmailDelimiter: String = "_Author:"
) {
    private val changeIdDelimiter: String = "Change-Id:"
    var bugs: MutableList<Int> = mutableListOf()
    var files: MutableList<String> = mutableListOf()
    var sha: String = ""
    var authorEmail: String = ""
    var changeId: String = ""
    var summary: String = ""
    var type: CommitType = CommitType.BUG_FIX
    var releaseNote: String = ""
    private val releaseNoteDelimiters: List<String> = listOf(
        "Relnote:"
    )

    init {
        val listedCommit: List<String> = formattedCommitText.split('\n')
        listedCommit.filter { line -> line.trim() != "" }.forEach { line ->
            processCommitLine(line)
        }
    }

    private fun processCommitLine(line: String) {
        if (commitSHADelimiter in line) {
            getSHAFromGitLine(line)
            return
        }
        if (subjectDelimiter in line) {
            getSummary(line)
            return
        }
        if (changeIdDelimiter in line) {
            getChangeIdFromGitLine(line)
            return
        }
        if (authorEmailDelimiter in line) {
            getAuthorEmailFromGitLine(line)
            return
        }
        if ("Bug:" in line ||
            "b/" in line ||
            "bug:" in line ||
            "Fixes:" in line ||
            "fixes b/" in line
        ) {
            getBugsFromGitLine(line)
            return
        }
        releaseNoteDelimiters.forEach { delimiter ->
            if (delimiter in line) {
                getReleaseNotesFromGitLine(line, formattedCommitText)
                return
            }
        }
        if (projectDir.trim('/') in line) {
            getFileFromGitLine(line)
            return
        }
    }

    private fun isExternalAuthorEmail(authorEmail: String): Boolean {
        return !(authorEmail.contains("@google.com"))
    }

    /**
     * Parses SHAs from git commit line, with the format:
     * [Commit.commitSHADelimiter] <commitSHA>
     */
    private fun getSHAFromGitLine(line: String) {
        sha = line.substringAfter(commitSHADelimiter).trim()
    }

    /**
     * Parses subject from git commit line, with the format:
     * [Commit.subjectDelimiter]<commit subject>
     */
    private fun getSummary(line: String) {
        summary = line.substringAfter(subjectDelimiter).trim()
    }

    /**
     * Parses commit Change-Id lines, with the format:
     * `commit.changeIdDelimiter` <changeId>
     */
    private fun getChangeIdFromGitLine(line: String) {
        changeId = line.substringAfter(changeIdDelimiter).trim()
    }

    /**
     * Parses commit author lines, with the format:
     * [Commit.authorEmailDelimiter]email@google.com
     */
    private fun getAuthorEmailFromGitLine(line: String) {
        authorEmail = line.substringAfter(authorEmailDelimiter).trim()
        if (isExternalAuthorEmail(authorEmail)) {
            type = CommitType.EXTERNAL_CONTRIBUTION
        }
    }

    /**
     * Parses filepath to get changed files from commit, with the format:
     * {project_directory}/{filepath}
     */
    private fun getFileFromGitLine(filepath: String) {
        files.add(filepath.trim())
        if (filepath.contains("current.txt") && type != CommitType.EXTERNAL_CONTRIBUTION) {
            type = CommitType.API_CHANGE
        }
    }

    /**
     *  Parses bugs from a git commit message line
     */
    private fun getBugsFromGitLine(line: String) {
        var formattedLine = line.replace("b/", " ")
        formattedLine = formattedLine.replace(":", " ")
        formattedLine = formattedLine.replace(",", " ")
        var words: List<String> = formattedLine.split(' ')
        words.forEach { word ->
            var possibleBug: Int? = word.toIntOrNull()
            if (possibleBug != null && possibleBug > 1000) {
                bugs.add(possibleBug)
            }
        }
    }

    /**
     * Reads in the release notes field from the git commit message line
     *
     * They can have a couple valid formats:
     *
     * `Release notes: This is a one-line release note`
     * `Release Notes: "This is a multi-line release note.  This accounts for the use case where
     *                  the commit cannot be explained in one line"
     * `release notes: "This is a one-line release note.  The quotes can be used this way too"`
     */
    private fun getReleaseNotesFromGitLine(line: String, formattedCommitText: String) {
        /* Account for the use of quotes in a release note line
         * No quotes in the Release Note line means it's a one-line release note
         * If there are quotes, assume it's a multi-line release note
         */
        var quoteCountInRelNoteLine: Int = 0
        line.forEach { character ->
            if (character == '"') { quoteCountInRelNoteLine++ }
        }
        if (quoteCountInRelNoteLine == 0) {
            getOneLineReleaseNotesFromGitLine(line)
        } else {
            releaseNoteDelimiters.forEach { delimiter ->
                if (delimiter in line) {
                    // Find the starting quote of the release notes quote block
                    var releaseNoteStartIndex = formattedCommitText.lastIndexOf(delimiter)
                    + delimiter.length
                    releaseNoteStartIndex = formattedCommitText.indexOf('"', releaseNoteStartIndex)
                    // Move to the character after the first quote
                    if (formattedCommitText[releaseNoteStartIndex] == '"') {
                        releaseNoteStartIndex++
                    }
                    // Find the ending quote of the release notes quote block
                    var releaseNoteEndIndex = releaseNoteStartIndex + 1
                    releaseNoteEndIndex = formattedCommitText.indexOf('"', releaseNoteEndIndex)
                    // If there is no closing quote, just use the first line
                    if (releaseNoteEndIndex < 0) {
                        getOneLineReleaseNotesFromGitLine(line)
                        return
                    }
                    releaseNote = formattedCommitText.substring(
                        startIndex = releaseNoteStartIndex,
                        endIndex = releaseNoteEndIndex
                    ).trim()
                }
            }
        }
    }

    private fun getOneLineReleaseNotesFromGitLine(line: String) {
        releaseNoteDelimiters.forEach { delimiter ->
            if (delimiter in line) {
                releaseNote = line.substringAfter(delimiter).trim(' ', '"')
                return
            }
        }
    }

    fun getReleaseNoteString(): String {
        var releaseNoteString: String = releaseNote
        releaseNoteString += " ${getChangeIdAOSPLink(changeId)}"
        bugs.forEach { bug ->
            releaseNoteString += " ${getBuganizerLink(bug)}"
        }
        return releaseNoteString
    }

    override fun toString(): String {
        var commitString: String = summary
        commitString += " ${getChangeIdAOSPLink(changeId)}"
        bugs.forEach { bug ->
            commitString += " ${getBuganizerLink(bug)}"
        }
        return commitString
    }
}<|MERGE_RESOLUTION|>--- conflicted
+++ resolved
@@ -69,78 +69,10 @@
                 if (manifestPath == "") {
                     throw GradleException("Setting CHANGE_INFO requires also setting MANIFEST")
                 }
-<<<<<<< HEAD
-        var gitLogCmd: String
-        if (gitCommitRange.fromExclusive != "") {
-            gitLogCmd = "$GIT_LOG_CMD_PREFIX $gitLogOptions " +
-                "${gitCommitRange.fromExclusive}..${gitCommitRange.untilInclusive}" +
-                " -- ./$relativeProjectDir"
-        } else {
-            gitLogCmd = "$GIT_LOG_CMD_PREFIX $gitLogOptions ${gitCommitRange.untilInclusive} -n " +
-                "${gitCommitRange.n} -- ./$relativeProjectDir"
-        }
-        val gitLogString: String = commandRunner.execute(gitLogCmd)
-        val commits = parseCommitLogString(
-            gitLogString,
-            commitStartDelimiter,
-            commitSHADelimiter,
-            subjectDelimiter,
-            authorEmailDelimiter,
-            localProjectDir
-        )
-        if (commits.isEmpty()) {
-            // Probably an error; log this
-            logger?.warn(
-                "No git commits found! Ran this command: '" +
-                    gitLogCmd + "' and received this output: '" + gitLogString + "'"
-            )
-        }
-        return commits
-    }
-
-    private class RealCommandRunner(
-        private val workingDir: File,
-        private val logger: Logger?
-    ) : GitClient.CommandRunner {
-        override fun execute(command: String): String {
-            val parts = command.split("\\s".toRegex())
-            logger?.info("running command $command in $workingDir")
-            val proc = ProcessBuilder(*parts.toTypedArray())
-                .directory(workingDir)
-                .redirectOutput(ProcessBuilder.Redirect.PIPE)
-                .redirectError(ProcessBuilder.Redirect.PIPE)
-                .start()
-
-            // Read output, waiting for process to finish, as needed
-            val stdout = proc
-                .inputStream
-                .bufferedReader()
-                .readText()
-            val stderr = proc
-                .errorStream
-                .bufferedReader()
-                .readText()
-            val message = stdout + stderr
-            // wait potentially a little bit longer in case Git was waiting for us to
-            // read its response before it exited
-            proc.waitFor(10, TimeUnit.SECONDS)
-            logger?.info("Response: $message")
-            check(proc.exitValue() == 0) {
-                "Nonzero exit value running git command. Response: $message"
-            }
-            return stdout
-        }
-        override fun executeAndParse(command: String): List<String> {
-            val response = execute(command)
-                .split(System.lineSeparator())
-                .filterNot {
-                    it.isEmpty()
-=======
                 val changeInfoFile = File(changeInfoPath)
                 val manifestFile = File(manifestPath)
                 if (!changeInfoFile.exists()) {
                     throw GradleException("changeinfo file $changeInfoFile does not exist")
->>>>>>> 4d1b76af
                 }
                 if (!manifestFile.exists()) {
                     throw GradleException("manifest $manifestFile does not exist")
