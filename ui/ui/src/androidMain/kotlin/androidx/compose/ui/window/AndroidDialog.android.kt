--- conflicted
+++ resolved
@@ -87,12 +87,8 @@
     val dismissOnBackPress: Boolean = true,
     val dismissOnClickOutside: Boolean = true,
     val securePolicy: SecureFlagPolicy = SecureFlagPolicy.Inherit,
-<<<<<<< HEAD
-    val usePlatformDefaultWidth: Boolean = true
-=======
     val usePlatformDefaultWidth: Boolean = true,
     decorFitsSystemWindows: Boolean = true
->>>>>>> 72217366
 ) {
     @Suppress("OPT_IN_MARKER_ON_WRONG_TARGET", "CanBePrimaryConstructorProperty")
     @get:ExperimentalComposeUiApi
@@ -111,6 +107,7 @@
         decorFitsSystemWindows = true
     )
 
+    @OptIn(ExperimentalComposeUiApi::class)
     override fun equals(other: Any?): Boolean {
         if (this === other) return true
         if (other !is DialogProperties) return false
@@ -124,6 +121,7 @@
         return true
     }
 
+    @OptIn(ExperimentalComposeUiApi::class)
     override fun hashCode(): Int {
         var result = dismissOnBackPress.hashCode()
         result = 31 * result + dismissOnClickOutside.hashCode()
