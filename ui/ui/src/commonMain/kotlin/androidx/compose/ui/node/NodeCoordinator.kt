/*
 * Copyright 2022 The Android Open Source Project
 *
 * Licensed under the Apache License, Version 2.0 (the "License");
 * you may not use this file except in compliance with the License.
 * You may obtain a copy of the License at
 *
 *      http://www.apache.org/licenses/LICENSE-2.0
 *
 * Unless required by applicable law or agreed to in writing, software
 * distributed under the License is distributed on an "AS IS" BASIS,
 * WITHOUT WARRANTIES OR CONDITIONS OF ANY KIND, either express or implied.
 * See the License for the specific language governing permissions and
 * limitations under the License.
 */
@file:OptIn(ExperimentalComposeUiApi::class)

package androidx.compose.ui.node

import androidx.compose.runtime.snapshots.Snapshot
import androidx.compose.ui.ExperimentalComposeUiApi
import androidx.compose.ui.Modifier
import androidx.compose.ui.geometry.MutableRect
import androidx.compose.ui.geometry.Offset
import androidx.compose.ui.geometry.Rect
import androidx.compose.ui.geometry.Size
import androidx.compose.ui.geometry.isFinite
import androidx.compose.ui.geometry.toRect
import androidx.compose.ui.graphics.Canvas
import androidx.compose.ui.graphics.DefaultCameraDistance
import androidx.compose.ui.graphics.GraphicsLayerScope
import androidx.compose.ui.graphics.Matrix
import androidx.compose.ui.graphics.Paint
import androidx.compose.ui.graphics.ReusableGraphicsLayerScope
import androidx.compose.ui.graphics.TransformOrigin
import androidx.compose.ui.layout.AlignmentLine
import androidx.compose.ui.layout.LayoutCoordinates
import androidx.compose.ui.layout.LookaheadLayoutCoordinatesImpl
import androidx.compose.ui.layout.LookaheadScope
import androidx.compose.ui.layout.Measurable
import androidx.compose.ui.layout.MeasureResult
import androidx.compose.ui.layout.Placeable
import androidx.compose.ui.layout.findRootCoordinates
import androidx.compose.ui.layout.positionInRoot
import androidx.compose.ui.semantics.outerSemantics
import androidx.compose.ui.unit.Constraints
import androidx.compose.ui.unit.Density
import androidx.compose.ui.unit.IntOffset
import androidx.compose.ui.unit.IntSize
import androidx.compose.ui.unit.LayoutDirection
import androidx.compose.ui.unit.minus
import androidx.compose.ui.unit.plus
import androidx.compose.ui.unit.toSize

/**
 * Measurable and Placeable type that has a position.
 */
internal abstract class NodeCoordinator(
    override val layoutNode: LayoutNode,
) :
    LookaheadCapablePlaceable(),
    Measurable,
    LayoutCoordinates,
    OwnerScope,
<<<<<<< HEAD
    InvokeOnCanvas {
=======
        (Canvas) -> Unit {
>>>>>>> eca1ca16

    abstract val tail: Modifier.Node

    internal var wrapped: NodeCoordinator? = null
    internal var wrappedBy: NodeCoordinator? = null

    override val layoutDirection: LayoutDirection
        get() = layoutNode.layoutDirection

    override val density: Float
        get() = layoutNode.density.density

    override val fontScale: Float
        get() = layoutNode.density.fontScale

    override val parent: LookaheadCapablePlaceable?
        get() = wrappedBy

    override val coordinates: LayoutCoordinates
        get() = this

    private var released = false

    private fun headNode(includeTail: Boolean): Modifier.Node? {
        return if (layoutNode.outerCoordinator === this) {
            layoutNode.nodes.head
        } else if (includeTail) {
            wrappedBy?.tail?.child
        } else {
            wrappedBy?.tail
        }
    }

    inline fun visitNodes(mask: Int, includeTail: Boolean, block: (Modifier.Node) -> Unit) {
        val stopNode = if (includeTail) tail else (tail.parent ?: return)
        var node: Modifier.Node? = headNode(includeTail)
        while (node != null) {
            if (node.aggregateChildKindSet and mask == 0) return
            if (node.kindSet and mask != 0) block(node)
            if (node === stopNode) break
            node = node.child
        }
    }

    inline fun <reified T> visitNodes(type: NodeKind<T>, block: (T) -> Unit) {
        visitNodes(type.mask, type.includeSelfInTraversal) {
            if (it is T) block(it)
        }
    }

    fun hasNode(type: NodeKind<*>): Boolean {
        return headNode(type.includeSelfInTraversal)?.has(type) == true
    }

    inline fun <reified T> head(type: NodeKind<T>): T? {
        visitNodes(type.mask, type.includeSelfInTraversal) { return it as? T }
        return null
    }

    fun <T> headUnchecked(type: NodeKind<T>): T? {
        visitNodes(type.mask, type.includeSelfInTraversal) {
            @Suppress("UNCHECKED_CAST")
            return it as T
        }
        return null
    }

    // Size exposed to LayoutCoordinates.
    final override val size: IntSize get() = measuredSize

    private var isClipping: Boolean = false

    protected var layerBlock: (GraphicsLayerScope.() -> Unit)? = null
        private set
    private var layerDensity: Density = layoutNode.density
    private var layerLayoutDirection: LayoutDirection = layoutNode.layoutDirection

    private var lastLayerAlpha: Float = 0.8f
    fun isTransparent(): Boolean {
        if (layer != null && lastLayerAlpha <= 0f) return true
        return this.wrappedBy?.isTransparent() ?: return false
    }

    override val alignmentLinesOwner: AlignmentLinesOwner
        get() = layoutNode.layoutDelegate.alignmentLinesOwner

    override val child: LookaheadCapablePlaceable?
        get() = wrapped

    override fun replace() {
        placeAt(position, zIndex, layerBlock)
    }

    override val hasMeasureResult: Boolean
        get() = _measureResult != null

    override val isAttached: Boolean
        get() = !released && layoutNode.isAttached

    private var _measureResult: MeasureResult? = null
    override var measureResult: MeasureResult
        get() = _measureResult ?: error(UnmeasuredError)
        internal set(value) {
            val old = _measureResult
            if (value !== old) {
                _measureResult = value
                if (old == null || value.width != old.width || value.height != old.height) {
                    onMeasureResultChanged(value.width, value.height)
                }
                // We do not simply compare against old.alignmentLines in case this is a
                // MutableStateMap and the same instance might be passed.
                if ((!oldAlignmentLines.isNullOrEmpty() || value.alignmentLines.isNotEmpty()) &&
                    value.alignmentLines != oldAlignmentLines
                ) {
                    alignmentLinesOwner.alignmentLines.onAlignmentsChanged()

                    val oldLines = oldAlignmentLines
                        ?: (mutableMapOf<AlignmentLine, Int>().also { oldAlignmentLines = it })
                    oldLines.clear()
                    oldLines.putAll(value.alignmentLines)
                }
            }
        }

    internal var lookaheadDelegate: LookaheadDelegate? = null
        private set

    private var oldAlignmentLines: MutableMap<AlignmentLine, Int>? = null

    /**
     * Creates a new lookaheadDelegate instance when the scope changes. If the provided scope is
     * null, it means the lookahead root does not exit (or no longer exists), set
     * the [lookaheadDelegate] to null.
     */
    internal fun updateLookaheadScope(scope: LookaheadScope?) {
        lookaheadDelegate = scope?.let {
            if (it != lookaheadDelegate?.lookaheadScope) {
                createLookaheadDelegate(it)
            } else {
                lookaheadDelegate
            }
        }
    }

    protected fun updateLookaheadDelegate(lookaheadDelegate: LookaheadDelegate) {
        this.lookaheadDelegate = lookaheadDelegate
    }

    abstract fun createLookaheadDelegate(scope: LookaheadScope): LookaheadDelegate

    override val providedAlignmentLines: Set<AlignmentLine>
        get() {
            var set: MutableSet<AlignmentLine>? = null
            var coordinator: NodeCoordinator? = this
            while (coordinator != null) {
                val alignmentLines = coordinator._measureResult?.alignmentLines
                if (alignmentLines?.isNotEmpty() == true) {
                    if (set == null) {
                        set = mutableSetOf()
                    }
                    set.addAll(alignmentLines.keys)
                }
                coordinator = coordinator.wrapped
            }
            return set ?: emptySet()
        }

    // it's necessary to keep this instance for k/js
    // to avoid lambda instance being recreated every time
    private val invokeOnCanvasInstance: (Canvas) -> Unit = { canvas -> this(canvas) }

    /**
     * Called when the width or height of [measureResult] change. The object instance pointed to
     * by [measureResult] may or may not have changed.
     */
    protected open fun onMeasureResultChanged(width: Int, height: Int) {
        val layer = layer
        if (layer != null) {
            layer.resize(IntSize(width, height))
        } else {
            wrappedBy?.invalidateLayer()
        }
        layoutNode.owner?.onLayoutChange(layoutNode)
        measuredSize = IntSize(width, height)
        graphicsLayerScope.size = measuredSize.toSize()
        visitNodes(Nodes.Draw) {
            it.onMeasureResultChanged()
        }
    }

    override var position: IntOffset = IntOffset.Zero
        protected set

    var zIndex: Float = 0f
        protected set

    override val parentData: Any?
        get() {
            var data: Any? = null
            val thisNode = tail
            if (layoutNode.nodes.has(Nodes.ParentData)) {
                with(layoutNode.density) {
                    layoutNode.nodes.tailToHead {
                        if (it === thisNode) return@tailToHead
                        if (it.isKind(Nodes.ParentData) && it is ParentDataModifierNode) {
                            data = with(it) { modifyParentData(data) }
                        }
                    }
                }
            }
            return data
        }

    final override val parentLayoutCoordinates: LayoutCoordinates?
        get() {
            check(isAttached) { ExpectAttachedLayoutCoordinates }
            return layoutNode.outerCoordinator.wrappedBy
        }

    final override val parentCoordinates: LayoutCoordinates?
        get() {
            check(isAttached) { ExpectAttachedLayoutCoordinates }
            return wrappedBy
        }

    private var _rectCache: MutableRect? = null
    protected val rectCache: MutableRect
        get() = _rectCache ?: MutableRect(0f, 0f, 0f, 0f).also {
            _rectCache = it
        }

    private val snapshotObserver get() = layoutNode.requireOwner().snapshotObserver

    /**
     * The current layer's positional attributes.
     */
    private var layerPositionalProperties: LayerPositionalProperties? = null

    internal val lastMeasurementConstraints: Constraints get() = measurementConstraints

    protected inline fun performingMeasure(
        constraints: Constraints,
        block: () -> Placeable
    ): Placeable {
        measurementConstraints = constraints
        val result = block()
        layer?.resize(measuredSize)
        return result
    }

    fun onMeasured() {
        if (hasNode(Nodes.LayoutAware)) {
            Snapshot.withoutReadObservation {
                visitNodes(Nodes.LayoutAware) {
                    it.onRemeasured(measuredSize)
                }
            }
        }
    }

    /**
     * Places the modified child.
     */
    /*@CallSuper*/
    override fun placeAt(
        position: IntOffset,
        zIndex: Float,
        layerBlock: (GraphicsLayerScope.() -> Unit)?
    ) {
        onLayerBlockUpdated(layerBlock)
        if (this.position != position) {
            this.position = position
            layoutNode.layoutDelegate.measurePassDelegate
                .notifyChildrenUsingCoordinatesWhilePlacing()
            val layer = layer
            if (layer != null) {
                layer.move(position)
            } else {
                wrappedBy?.invalidateLayer()
            }
            invalidateAlignmentLinesFromPositionChange()
            layoutNode.owner?.onLayoutChange(layoutNode)
        }
        this.zIndex = zIndex
    }

    /**
     * Draws the content of the LayoutNode
     */
    fun draw(canvas: Canvas) {
        val layer = layer
        if (layer != null) {
            layer.drawLayer(canvas)
        } else {
            val x = position.x.toFloat()
            val y = position.y.toFloat()
            canvas.translate(x, y)
            drawContainedDrawModifiers(canvas)
            canvas.translate(-x, -y)
        }
    }

    private fun drawContainedDrawModifiers(canvas: Canvas) {
        val head = head(Nodes.Draw)
        if (head == null) {
            performDraw(canvas)
        } else {
            val drawScope = layoutNode.mDrawScope
            drawScope.draw(canvas, size.toSize(), this, head)
        }
    }

    open fun performDraw(canvas: Canvas) {
        wrapped?.draw(canvas)
    }

    @OptIn(ExperimentalComposeUiApi::class)
    fun onPlaced() {
        val lookahead = lookaheadDelegate
        if (lookahead != null) {
            visitNodes(Nodes.LayoutAware) {
                it.onLookaheadPlaced(lookahead.lookaheadLayoutCoordinates)
            }
        }
        visitNodes(Nodes.LayoutAware) {
            it.onPlaced(this)
        }
    }

    // implementation of draw block passed to the OwnedLayer
    @Suppress("LiftReturnOrAssignment")
    override fun invoke(canvas: Canvas) {
        if (layoutNode.isPlaced) {
            snapshotObserver.observeReads(this, onCommitAffectingLayer) {
                drawContainedDrawModifiers(canvas)
            }
            lastLayerDrawingWasSkipped = false
        } else {
            // The invalidation is requested even for nodes which are not placed. As we are not
            // going to display them we skip the drawing. It is safe to just draw nothing as the
            // layer will be invalidated again when the node will be finally placed.
            lastLayerDrawingWasSkipped = true
        }
    }

    fun updateLayerBlock(
        layerBlock: (GraphicsLayerScope.() -> Unit)?,
        forceLayerInvalidated: Boolean = false
    ) {
        val layerInvalidated = this.layerBlock !== layerBlock || forceLayerInvalidated
        this.layerBlock = layerBlock
        onLayerBlockUpdated(layerBlock, forceLayerInvalidated = layerInvalidated)
    }

    private fun onLayerBlockUpdated(
        layerBlock: (GraphicsLayerScope.() -> Unit)?,
        forceLayerInvalidated: Boolean = false
    ) {
        val layerInvalidated = this.layerBlock !== layerBlock || layerDensity != layoutNode
            .density || layerLayoutDirection != layoutNode.layoutDirection ||
            forceLayerInvalidated
        this.layerBlock = layerBlock
        this.layerDensity = layoutNode.density
        this.layerLayoutDirection = layoutNode.layoutDirection

        if (isAttached && layerBlock != null) {
            if (layer == null) {
                layer = layoutNode.requireOwner().createLayer(
                    invokeOnCanvasInstance,
                    invalidateParentLayer
                ).apply {
                    resize(measuredSize)
                    move(position)
                }
                updateLayerParameters()
                layoutNode.innerLayerCoordinatorIsDirty = true
                invalidateParentLayer()
            } else if (layerInvalidated) {
                updateLayerParameters()
            }
        } else {
            layer?.let {
                it.destroy()
                layoutNode.innerLayerCoordinatorIsDirty = true
                invalidateParentLayer()
                if (isAttached) {
                    layoutNode.owner?.onLayoutChange(layoutNode)
                }
            }
            layer = null
            lastLayerDrawingWasSkipped = false
        }
    }

    private fun updateLayerParameters() {
        val layer = layer
        if (layer != null) {
            val layerBlock = requireNotNull(layerBlock)
            graphicsLayerScope.reset()
            graphicsLayerScope.graphicsDensity = layoutNode.density
            graphicsLayerScope.size = size.toSize()
            snapshotObserver.observeReads(this, onCommitAffectingLayerParams) {
                layerBlock.invoke(graphicsLayerScope)
            }
            val layerPositionalProperties = layerPositionalProperties
                ?: LayerPositionalProperties().also { layerPositionalProperties = it }
            layerPositionalProperties.copyFrom(graphicsLayerScope)
            layer.updateLayerProperties(
                scaleX = graphicsLayerScope.scaleX,
                scaleY = graphicsLayerScope.scaleY,
                alpha = graphicsLayerScope.alpha,
                translationX = graphicsLayerScope.translationX,
                translationY = graphicsLayerScope.translationY,
                shadowElevation = graphicsLayerScope.shadowElevation,
                ambientShadowColor = graphicsLayerScope.ambientShadowColor,
                spotShadowColor = graphicsLayerScope.spotShadowColor,
                rotationX = graphicsLayerScope.rotationX,
                rotationY = graphicsLayerScope.rotationY,
                rotationZ = graphicsLayerScope.rotationZ,
                cameraDistance = graphicsLayerScope.cameraDistance,
                transformOrigin = graphicsLayerScope.transformOrigin,
                shape = graphicsLayerScope.shape,
                clip = graphicsLayerScope.clip,
                renderEffect = graphicsLayerScope.renderEffect,
                compositingStrategy = graphicsLayerScope.compositingStrategy,
                layoutDirection = layoutNode.layoutDirection,
                density = layoutNode.density
            )
            isClipping = graphicsLayerScope.clip
        } else {
            require(layerBlock == null)
        }
        lastLayerAlpha = graphicsLayerScope.alpha
        layoutNode.owner?.onLayoutChange(layoutNode)
    }

    private val invalidateParentLayer: () -> Unit = {
        wrappedBy?.invalidateLayer()
    }

    /**
     * True when the last drawing of this layer didn't draw the real content as the LayoutNode
     * containing this layer was not placed by the parent.
     */
    internal var lastLayerDrawingWasSkipped = false
        private set

    var layer: OwnedLayer? = null
        private set

    override val isValidOwnerScope: Boolean
        get() = layer != null && isAttached

    val minimumTouchTargetSize: Size
        get() = with(layerDensity) { layoutNode.viewConfiguration.minimumTouchTargetSize.toSize() }

    /**
     * Executes a hit test for this [NodeCoordinator].
     *
     * @param hitTestSource The hit test specifics for pointer input or semantics
     * @param pointerPosition The tested pointer position, which is relative to
     * the [NodeCoordinator].
     * @param hitTestResult The parent [HitTestResult] that any hit should be added to.
     * @param isTouchEvent `true` if this is from a touch source. Touch sources allow for
     * minimum touch target. Semantics hit tests always treat hits as needing minimum touch target.
     * @param isInLayer `true` if the touch event is in the layer of this and all parents or `false`
     * if it is outside the layer, but within the minimum touch target of the edge of the layer.
     * This can only be `false` when [isTouchEvent] is `true` or else a layer miss means the event
     * will be clipped out.
     */
    fun <T : DelegatableNode> hitTest(
        hitTestSource: HitTestSource<T>,
        pointerPosition: Offset,
        hitTestResult: HitTestResult<T>,
        isTouchEvent: Boolean,
        isInLayer: Boolean
    ) {
        val head = headUnchecked(hitTestSource.entityType())
        if (!withinLayerBounds(pointerPosition)) {
            // This missed the clip, but if this layout is too small and this is within the
            // minimum touch target, we still consider it a hit.
            if (isTouchEvent) {
                val distanceFromEdge =
                    distanceInMinimumTouchTarget(pointerPosition, minimumTouchTargetSize)
                if (distanceFromEdge.isFinite() &&
                    hitTestResult.isHitInMinimumTouchTargetBetter(distanceFromEdge, false)
                ) {
                    head.hitNear(
                        hitTestSource,
                        pointerPosition,
                        hitTestResult,
                        isTouchEvent,
                        false,
                        distanceFromEdge
                    )
                } // else it is a complete miss.
            }
        } else if (head == null) {
            hitTestChild(hitTestSource, pointerPosition, hitTestResult, isTouchEvent, isInLayer)
        } else if (isPointerInBounds(pointerPosition)) {
            // A real hit
            head.hit(
                hitTestSource,
                pointerPosition,
                hitTestResult,
                isTouchEvent,
                isInLayer
            )
        } else {
            val distanceFromEdge = if (!isTouchEvent) Float.POSITIVE_INFINITY else {
                distanceInMinimumTouchTarget(pointerPosition, minimumTouchTargetSize)
            }

            if (distanceFromEdge.isFinite() &&
                hitTestResult.isHitInMinimumTouchTargetBetter(distanceFromEdge, isInLayer)
            ) {
                // Hit closer than existing handlers, so just record it
                head.hitNear(
                    hitTestSource,
                    pointerPosition,
                    hitTestResult,
                    isTouchEvent,
                    isInLayer,
                    distanceFromEdge
                )
            } else {
                head.speculativeHit(
                    hitTestSource,
                    pointerPosition,
                    hitTestResult,
                    isTouchEvent,
                    isInLayer,
                    distanceFromEdge
                )
            }
        }
    }

    /**
     * The [NodeCoordinator] had a hit in bounds and can record any children in the
     * [hitTestResult].
     */
    private fun <T : DelegatableNode> T?.hit(
        hitTestSource: HitTestSource<T>,
        pointerPosition: Offset,
        hitTestResult: HitTestResult<T>,
        isTouchEvent: Boolean,
        isInLayer: Boolean
    ) {
        if (this == null) {
            hitTestChild(hitTestSource, pointerPosition, hitTestResult, isTouchEvent, isInLayer)
        } else {
            hitTestResult.hit(this, isInLayer) {
                nextUncheckedUntil(hitTestSource.entityType(), Nodes.Layout)
                    .hit(hitTestSource, pointerPosition, hitTestResult, isTouchEvent, isInLayer)
            }
        }
    }

    /**
     * The [NodeCoordinator] had a hit [distanceFromEdge] from the bounds and it is within
     * the minimum touch target distance, so it should be recorded as such in the [hitTestResult].
     */
    private fun <T : DelegatableNode> T?.hitNear(
        hitTestSource: HitTestSource<T>,
        pointerPosition: Offset,
        hitTestResult: HitTestResult<T>,
        isTouchEvent: Boolean,
        isInLayer: Boolean,
        distanceFromEdge: Float
    ) {
        if (this == null) {
            hitTestChild(hitTestSource, pointerPosition, hitTestResult, isTouchEvent, isInLayer)
        } else {
            // Hit closer than existing handlers, so just record it
            hitTestResult.hitInMinimumTouchTarget(
                this,
                distanceFromEdge,
                isInLayer
            ) {
                nextUncheckedUntil(hitTestSource.entityType(), Nodes.Layout).hitNear(
                    hitTestSource,
                    pointerPosition,
                    hitTestResult,
                    isTouchEvent,
                    isInLayer,
                    distanceFromEdge
                )
            }
        }
    }

    /**
     * The [NodeCoordinator] had a miss, but it hasn't been clipped out. The child must be
     * checked to see if it hit.
     */
    private fun <T : DelegatableNode> T?.speculativeHit(
        hitTestSource: HitTestSource<T>,
        pointerPosition: Offset,
        hitTestResult: HitTestResult<T>,
        isTouchEvent: Boolean,
        isInLayer: Boolean,
        distanceFromEdge: Float
    ) {
        if (this == null) {
            hitTestChild(hitTestSource, pointerPosition, hitTestResult, isTouchEvent, isInLayer)
        } else if (hitTestSource.interceptOutOfBoundsChildEvents(this)) {
            // We only want to replace the existing touch target if there are better
            // hits in the children
            hitTestResult.speculativeHit(
                this,
                distanceFromEdge,
                isInLayer
            ) {
                nextUncheckedUntil(hitTestSource.entityType(), Nodes.Layout).speculativeHit(
                    hitTestSource,
                    pointerPosition,
                    hitTestResult,
                    isTouchEvent,
                    isInLayer,
                    distanceFromEdge
                )
            }
        } else {
            nextUncheckedUntil(hitTestSource.entityType(), Nodes.Layout).speculativeHit(
                hitTestSource,
                pointerPosition,
                hitTestResult,
                isTouchEvent,
                isInLayer,
                distanceFromEdge
            )
        }
    }

    /**
     * Do a [hitTest] on the children of this [NodeCoordinator].
     */
    open fun <T : DelegatableNode> hitTestChild(
        hitTestSource: HitTestSource<T>,
        pointerPosition: Offset,
        hitTestResult: HitTestResult<T>,
        isTouchEvent: Boolean,
        isInLayer: Boolean
    ) {
        // Also, keep looking to see if we also might hit any children.
        // This avoids checking layer bounds twice as when we call super.hitTest()
        val wrapped = wrapped
        if (wrapped != null) {
            val positionInWrapped = wrapped.fromParentPosition(pointerPosition)
            wrapped.hitTest(
                hitTestSource,
                positionInWrapped,
                hitTestResult,
                isTouchEvent,
                isInLayer
            )
        }
    }

    /**
     * Returns the bounds of this [NodeCoordinator], including the minimum touch target.
     */
    fun touchBoundsInRoot(): Rect {
        if (!isAttached) {
            return Rect.Zero
        }

        val root = findRootCoordinates()

        val bounds = rectCache
        val padding = calculateMinimumTouchTargetPadding(minimumTouchTargetSize)
        bounds.left = -padding.width
        bounds.top = -padding.height
        bounds.right = measuredWidth + padding.width
        bounds.bottom = measuredHeight + padding.height

        var coordinator: NodeCoordinator = this
        while (coordinator !== root) {
            coordinator.rectInParent(
                bounds,
                clipBounds = false,
                clipToMinimumTouchTargetSize = true
            )
            if (bounds.isEmpty) {
                return Rect.Zero
            }

            coordinator = coordinator.wrappedBy!!
        }
        return bounds.toRect()
    }

    override fun windowToLocal(relativeToWindow: Offset): Offset {
        check(isAttached) { ExpectAttachedLayoutCoordinates }
        val root = findRootCoordinates()
        val positionInRoot = layoutNode.requireOwner()
            .calculateLocalPosition(relativeToWindow) - root.positionInRoot()
        return localPositionOf(root, positionInRoot)
    }

    override fun localToWindow(relativeToLocal: Offset): Offset {
        val positionInRoot = localToRoot(relativeToLocal)
        val owner = layoutNode.requireOwner()
        return owner.calculatePositionInWindow(positionInRoot)
    }

    private fun LayoutCoordinates.toCoordinator() =
        (this as? LookaheadLayoutCoordinatesImpl)?.coordinator ?: this as NodeCoordinator

    override fun localPositionOf(
        sourceCoordinates: LayoutCoordinates,
        relativeToSource: Offset
    ): Offset {
        val nodeCoordinator = sourceCoordinates.toCoordinator()
        val commonAncestor = findCommonAncestor(nodeCoordinator)

        var position = relativeToSource
        var coordinator = nodeCoordinator
        while (coordinator !== commonAncestor) {
            position = coordinator.toParentPosition(position)
            coordinator = coordinator.wrappedBy!!
        }

        return ancestorToLocal(commonAncestor, position)
    }

    override fun transformFrom(sourceCoordinates: LayoutCoordinates, matrix: Matrix) {
        val coordinator = sourceCoordinates.toCoordinator()
        val commonAncestor = findCommonAncestor(coordinator)

        matrix.reset()
        // Transform from the source to the common ancestor
        coordinator.transformToAncestor(commonAncestor, matrix)
        // Transform from the common ancestor to this
        transformFromAncestor(commonAncestor, matrix)
    }

    private fun transformToAncestor(ancestor: NodeCoordinator, matrix: Matrix) {
        var wrapper = this
        while (wrapper != ancestor) {
            wrapper.layer?.transform(matrix)
            val position = wrapper.position
            if (position != IntOffset.Zero) {
                tmpMatrix.reset()
                tmpMatrix.translate(position.x.toFloat(), position.y.toFloat())
                matrix.timesAssign(tmpMatrix)
            }
            wrapper = wrapper.wrappedBy!!
        }
    }

    private fun transformFromAncestor(ancestor: NodeCoordinator, matrix: Matrix) {
        if (ancestor != this) {
            wrappedBy!!.transformFromAncestor(ancestor, matrix)
            if (position != IntOffset.Zero) {
                tmpMatrix.reset()
                tmpMatrix.translate(-position.x.toFloat(), -position.y.toFloat())
                matrix.timesAssign(tmpMatrix)
            }
            layer?.inverseTransform(matrix)
        }
    }

    override fun localBoundingBoxOf(
        sourceCoordinates: LayoutCoordinates,
        clipBounds: Boolean
    ): Rect {
        check(isAttached) { ExpectAttachedLayoutCoordinates }
        check(sourceCoordinates.isAttached) {
            "LayoutCoordinates $sourceCoordinates is not attached!"
        }
        val srcCoordinator = sourceCoordinates.toCoordinator()
        val commonAncestor = findCommonAncestor(srcCoordinator)

        val bounds = rectCache
        bounds.left = 0f
        bounds.top = 0f
        bounds.right = sourceCoordinates.size.width.toFloat()
        bounds.bottom = sourceCoordinates.size.height.toFloat()

        var coordinator = srcCoordinator
        while (coordinator !== commonAncestor) {
            coordinator.rectInParent(bounds, clipBounds)
            if (bounds.isEmpty) {
                return Rect.Zero
            }

            coordinator = coordinator.wrappedBy!!
        }

        ancestorToLocal(commonAncestor, bounds, clipBounds)
        return bounds.toRect()
    }

    private fun ancestorToLocal(ancestor: NodeCoordinator, offset: Offset): Offset {
        if (ancestor === this) {
            return offset
        }
        val wrappedBy = wrappedBy
        if (wrappedBy == null || ancestor == wrappedBy) {
            return fromParentPosition(offset)
        }
        return fromParentPosition(wrappedBy.ancestorToLocal(ancestor, offset))
    }

    private fun ancestorToLocal(
        ancestor: NodeCoordinator,
        rect: MutableRect,
        clipBounds: Boolean
    ) {
        if (ancestor === this) {
            return
        }
        wrappedBy?.ancestorToLocal(ancestor, rect, clipBounds)
        return fromParentRect(rect, clipBounds)
    }

    override fun localToRoot(relativeToLocal: Offset): Offset {
        check(isAttached) { ExpectAttachedLayoutCoordinates }
        var coordinator: NodeCoordinator? = this
        var position = relativeToLocal
        while (coordinator != null) {
            position = coordinator.toParentPosition(position)
            coordinator = coordinator.wrappedBy
        }
        return position
    }

    protected inline fun withPositionTranslation(canvas: Canvas, block: (Canvas) -> Unit) {
        val x = position.x.toFloat()
        val y = position.y.toFloat()
        canvas.translate(x, y)
        block(canvas)
        canvas.translate(-x, -y)
    }

    /**
     * Converts [position] in the local coordinate system to a [Offset] in the
     * [parentLayoutCoordinates] coordinate system.
     */
    open fun toParentPosition(position: Offset): Offset {
        val layer = layer
        val targetPosition = layer?.mapOffset(position, inverse = false) ?: position
        return targetPosition + this.position
    }

    /**
     * Converts [position] in the [parentLayoutCoordinates] coordinate system to a [Offset] in the
     * local coordinate system.
     */
    open fun fromParentPosition(position: Offset): Offset {
        val relativeToPosition = position - this.position
        val layer = layer
        return layer?.mapOffset(relativeToPosition, inverse = true)
            ?: relativeToPosition
    }

    protected fun drawBorder(canvas: Canvas, paint: Paint) {
        val rect = Rect(
            left = 0.5f,
            top = 0.5f,
            right = measuredSize.width.toFloat() - 0.5f,
            bottom = measuredSize.height.toFloat() - 0.5f
        )
        canvas.drawRect(rect, paint)
    }

    /**
     * This will be called when the [LayoutNode] associated with this [NodeCoordinator] is
     * attached to the [Owner].
     */
    fun onLayoutNodeAttach() {
        onLayerBlockUpdated(layerBlock)
    }

    /**
     * This will be called when the [LayoutNode] associated with this [NodeCoordinator] is
     * released or when the [NodeCoordinator] is released (will not be used anymore).
     */
    fun onRelease() {
        released = true
        if (layer != null) {
            onLayerBlockUpdated(null)
        }
    }

    /**
     * Modifies bounds to be in the parent NodeCoordinator's coordinates, including clipping,
     * if [clipBounds] is true. If [clipToMinimumTouchTargetSize] is true and the layer clips,
     * then the clip bounds are extended to allow minimum touch target extended area.
     */
    internal fun rectInParent(
        bounds: MutableRect,
        clipBounds: Boolean,
        clipToMinimumTouchTargetSize: Boolean = false
    ) {
        val layer = layer
        if (layer != null) {
            if (isClipping) {
                if (clipToMinimumTouchTargetSize) {
                    val minTouch = minimumTouchTargetSize
                    val horz = minTouch.width / 2f
                    val vert = minTouch.height / 2f
                    bounds.intersect(
                        -horz, -vert, size.width.toFloat() + horz, size.height.toFloat() + vert
                    )
                } else if (clipBounds) {
                    bounds.intersect(0f, 0f, size.width.toFloat(), size.height.toFloat())
                }
                if (bounds.isEmpty) {
                    return
                }
            }
            layer.mapBounds(bounds, inverse = false)
        }

        val x = position.x
        bounds.left += x
        bounds.right += x

        val y = position.y
        bounds.top += y
        bounds.bottom += y
    }

    /**
     * Modifies bounds in the parent's coordinates to be in this NodeCoordinator's
     * coordinates, including clipping, if [clipBounds] is true.
     */
    private fun fromParentRect(bounds: MutableRect, clipBounds: Boolean) {
        val x = position.x
        bounds.left -= x
        bounds.right -= x

        val y = position.y
        bounds.top -= y
        bounds.bottom -= y

        val layer = layer
        if (layer != null) {
            layer.mapBounds(bounds, inverse = true)
            if (isClipping && clipBounds) {
                bounds.intersect(0f, 0f, size.width.toFloat(), size.height.toFloat())
                if (bounds.isEmpty) {
                    return
                }
            }
        }
    }

    protected fun withinLayerBounds(pointerPosition: Offset): Boolean {
        if (!pointerPosition.isFinite) {
            return false
        }
        val layer = layer
        return layer == null || !isClipping || layer.isInLayer(pointerPosition)
    }

    /**
     * Whether a pointer that is relative to the [NodeCoordinator] is in the bounds of this
     * NodeCoordinator.
     */
    protected fun isPointerInBounds(pointerPosition: Offset): Boolean {
        val x = pointerPosition.x
        val y = pointerPosition.y
        return x >= 0f && y >= 0f && x < measuredWidth && y < measuredHeight
    }

    /**
     * Invalidates the layer that this coordinator will draw into.
     */
    open fun invalidateLayer() {
        val layer = layer
        if (layer != null) {
            layer.invalidate()
        } else {
            wrappedBy?.invalidateLayer()
        }
    }

    /**
     * Send a request to bring a portion of this item into view. The portion that has to be
     * brought into view is specified as a rectangle where the coordinates are in the local
     * coordinates of that nodeCoordinator. This request is sent up the hierarchy to all parents
     * that have a [RelocationModifier][androidx.compose.ui.layout.RelocationModifier].
     */
    open suspend fun propagateRelocationRequest(rect: Rect) {
        val parent = wrappedBy ?: return

        // Translate this nodeCoordinator to the coordinate system of the parent.
        val boundingBoxInParentCoordinates = parent.localBoundingBoxOf(this, false)

        // Translate the rect to parent coordinates
        val rectInParentBounds = rect.translate(boundingBoxInParentCoordinates.topLeft)

        parent.propagateRelocationRequest(rectInParentBounds)
    }

    /**
     * Called when [LayoutNode.modifier] has changed and all the NodeCoordinators have been
     * configured.
     */
    open fun onLayoutModifierNodeChanged() {
        layer?.invalidate()
    }

    internal fun findCommonAncestor(other: NodeCoordinator): NodeCoordinator {
        var ancestor1 = other.layoutNode
        var ancestor2 = layoutNode
        if (ancestor1 === ancestor2) {
            val otherNode = other.tail
            // They are on the same node, but we don't know which is the deeper of the two
            tail.visitLocalParents(Nodes.Layout.mask) {
                if (it === otherNode) return other
            }
            return this
        }

        while (ancestor1.depth > ancestor2.depth) {
            ancestor1 = ancestor1.parent!!
        }

        while (ancestor2.depth > ancestor1.depth) {
            ancestor2 = ancestor2.parent!!
        }

        while (ancestor1 !== ancestor2) {
            val parent1 = ancestor1.parent
            val parent2 = ancestor2.parent
            if (parent1 == null || parent2 == null) {
                throw IllegalArgumentException("layouts are not part of the same hierarchy")
            }
            ancestor1 = parent1
            ancestor2 = parent2
        }

        return when {
            ancestor2 === layoutNode -> this
            ancestor1 === other.layoutNode -> other
            else -> ancestor1.innerCoordinator
        }
    }

    fun shouldSharePointerInputWithSiblings(): Boolean {
        val start = headNode(Nodes.PointerInput.includeSelfInTraversal) ?: return false
        start.visitLocalChildren(Nodes.PointerInput) {
            if (it.sharePointerInputWithSiblings()) return true
        }
        return false
    }

    private fun offsetFromEdge(pointerPosition: Offset): Offset {
        val x = pointerPosition.x
        val horizontal = maxOf(0f, if (x < 0) -x else x - measuredWidth)
        val y = pointerPosition.y
        val vertical = maxOf(0f, if (y < 0) -y else y - measuredHeight)

        return Offset(horizontal, vertical)
    }

    /**
     * Returns the additional amount on the horizontal and vertical dimensions that
     * this extends beyond [width] and [height] on all sides. This takes into account
     * [minimumTouchTargetSize] and [measuredSize] vs. [width] and [height].
     */
    protected fun calculateMinimumTouchTargetPadding(minimumTouchTargetSize: Size): Size {
        val widthDiff = minimumTouchTargetSize.width - measuredWidth.toFloat()
        val heightDiff = minimumTouchTargetSize.height - measuredHeight.toFloat()
        return Size(maxOf(0f, widthDiff / 2f), maxOf(0f, heightDiff / 2f))
    }

    /**
     * The distance within the [minimumTouchTargetSize] of [pointerPosition] to the layout
     * size. If [pointerPosition] isn't within [minimumTouchTargetSize], then
     * [Float.POSITIVE_INFINITY] is returned.
     */
    protected fun distanceInMinimumTouchTarget(
        pointerPosition: Offset,
        minimumTouchTargetSize: Size
    ): Float {
        if (measuredWidth >= minimumTouchTargetSize.width &&
            measuredHeight >= minimumTouchTargetSize.height
        ) {
            // this layout is big enough that it doesn't qualify for minimum touch targets
            return Float.POSITIVE_INFINITY
        }

        val (width, height) = calculateMinimumTouchTargetPadding(minimumTouchTargetSize)
        val offsetFromEdge = offsetFromEdge(pointerPosition)

        return if ((width > 0f || height > 0f) &&
            offsetFromEdge.x <= width && offsetFromEdge.y <= height
        ) {
            offsetFromEdge.getDistanceSquared()
        } else {
            Float.POSITIVE_INFINITY // miss
        }
    }

    /**
     * [LayoutNode.hitTest] and [LayoutNode.hitTestSemantics] are very similar, but the data
     * used in their implementations are different. This extracts the differences between the
     * two methods into a single interface.
     */
    internal interface HitTestSource<N : DelegatableNode> {
        /**
         * Returns the [NodeKind] for the hit test target.
         */
        fun entityType(): NodeKind<N>

        /**
         * Pointer input hit tests can intercept child hits when enabled. This returns `true`
         * if the modifier has requested intercepting.
         */
        fun interceptOutOfBoundsChildEvents(node: N): Boolean

        /**
         * Returns false if the parent layout node has a state that suppresses
         * hit testing of its children.
         */
        fun shouldHitTestChildren(parentLayoutNode: LayoutNode): Boolean

        /**
         * Calls a hit test on [layoutNode].
         */
        fun childHitTest(
            layoutNode: LayoutNode,
            pointerPosition: Offset,
            hitTestResult: HitTestResult<N>,
            isTouchEvent: Boolean,
            isInLayer: Boolean
        )
    }

    @kotlin.native.concurrent.ThreadLocal
    internal companion object {
        const val ExpectAttachedLayoutCoordinates = "LayoutCoordinate operations are only valid " +
            "when isAttached is true"
        const val UnmeasuredError = "Asking for measurement result of unmeasured layout modifier"
        private val onCommitAffectingLayerParams: (NodeCoordinator) -> Unit = { coordinator ->
            if (coordinator.isValidOwnerScope) {
                // coordinator.layerPositionalProperties should always be non-null here, but
                // we'll just be careful with a null check.
                val layerPositionalProperties = coordinator.layerPositionalProperties
                if (layerPositionalProperties == null) {
                    coordinator.updateLayerParameters()
                } else {
                    tmpLayerPositionalProperties.copyFrom(layerPositionalProperties)
                    coordinator.updateLayerParameters()
                    if (!tmpLayerPositionalProperties.hasSameValuesAs(layerPositionalProperties)) {
                        val layoutNode = coordinator.layoutNode
                        val layoutDelegate = layoutNode.layoutDelegate
                        if (layoutDelegate.childrenAccessingCoordinatesDuringPlacement > 0) {
                            if (layoutDelegate.coordinatesAccessedDuringPlacement) {
                                layoutNode.requestRelayout()
                            }
                            layoutDelegate.measurePassDelegate
                                .notifyChildrenUsingCoordinatesWhilePlacing()
                        }
                        layoutNode.owner?.requestOnPositionedCallback(layoutNode)
                    }
                }
            }
        }
        private val onCommitAffectingLayer: (NodeCoordinator) -> Unit = { coordinator ->
            coordinator.layer?.invalidate()
        }
        private val graphicsLayerScope = ReusableGraphicsLayerScope()
        private val tmpLayerPositionalProperties = LayerPositionalProperties()

        // Used for matrix calculations. It should not be used for anything that could lead to
        // reentrancy.
        private val tmpMatrix = Matrix()

        /**
         * Hit testing specifics for pointer input.
         */
        @OptIn(ExperimentalComposeUiApi::class)
        val PointerInputSource =
            object : HitTestSource<PointerInputModifierNode> {
                override fun entityType() = Nodes.PointerInput

                override fun interceptOutOfBoundsChildEvents(node: PointerInputModifierNode) =
                    node.interceptOutOfBoundsChildEvents()

                override fun shouldHitTestChildren(parentLayoutNode: LayoutNode) = true

                override fun childHitTest(
                    layoutNode: LayoutNode,
                    pointerPosition: Offset,
                    hitTestResult: HitTestResult<PointerInputModifierNode>,
                    isTouchEvent: Boolean,
                    isInLayer: Boolean
                ) = layoutNode.hitTest(pointerPosition, hitTestResult, isTouchEvent, isInLayer)
            }

        /**
         * Hit testing specifics for semantics.
         */
        val SemanticsSource =
            object : HitTestSource<SemanticsModifierNode> {
                override fun entityType() = Nodes.Semantics

                override fun interceptOutOfBoundsChildEvents(node: SemanticsModifierNode) = false

                override fun shouldHitTestChildren(parentLayoutNode: LayoutNode) =
                    parentLayoutNode.outerSemantics?.collapsedSemanticsConfiguration()
                        ?.isClearingSemantics != true

                override fun childHitTest(
                    layoutNode: LayoutNode,
                    pointerPosition: Offset,
                    hitTestResult: HitTestResult<SemanticsModifierNode>,
                    isTouchEvent: Boolean,
                    isInLayer: Boolean
                ) = layoutNode.hitTestSemantics(
                    pointerPosition,
                    hitTestResult,
                    isTouchEvent,
                    isInLayer
                )
            }
    }
}

/**
 * These are the components of a layer that changes the position and may lead
 * to an OnGloballyPositionedCallback.
 */
private class LayerPositionalProperties {
    private var scaleX: Float = 1f
    private var scaleY: Float = 1f
    private var translationX: Float = 0f
    private var translationY: Float = 0f
    private var rotationX: Float = 0f
    private var rotationY: Float = 0f
    private var rotationZ: Float = 0f
    private var cameraDistance: Float = DefaultCameraDistance
    private var transformOrigin: TransformOrigin = TransformOrigin.Center

    fun copyFrom(other: LayerPositionalProperties) {
        scaleX = other.scaleX
        scaleY = other.scaleY
        translationX = other.translationX
        translationY = other.translationY
        rotationX = other.rotationX
        rotationY = other.rotationY
        rotationZ = other.rotationZ
        cameraDistance = other.cameraDistance
        transformOrigin = other.transformOrigin
    }

    fun copyFrom(scope: GraphicsLayerScope) {
        scaleX = scope.scaleX
        scaleY = scope.scaleY
        translationX = scope.translationX
        translationY = scope.translationY
        rotationX = scope.rotationX
        rotationY = scope.rotationY
        rotationZ = scope.rotationZ
        cameraDistance = scope.cameraDistance
        transformOrigin = scope.transformOrigin
    }

    fun hasSameValuesAs(other: LayerPositionalProperties): Boolean {
        return scaleX == other.scaleX &&
            scaleY == other.scaleY &&
            translationX == other.translationX &&
            translationY == other.translationY &&
            rotationX == other.rotationX &&
            rotationY == other.rotationY &&
            rotationZ == other.rotationZ &&
            cameraDistance == other.cameraDistance &&
            transformOrigin == other.transformOrigin
    }
}

private fun <T> DelegatableNode.nextUncheckedUntil(type: NodeKind<T>, stopType: NodeKind<*>): T? {
    val child = node.child ?: return null
    if (child.aggregateChildKindSet and type.mask == 0) return null
    var next: Modifier.Node? = child
    while (next != null) {
        val kindSet = next.kindSet
        if (kindSet and stopType.mask != 0) return null
        if (kindSet and type.mask != 0) {
            @Suppress("UNCHECKED_CAST")
            return next as? T
        }
        next = next.child
    }
    return null
}<|MERGE_RESOLUTION|>--- conflicted
+++ resolved
@@ -62,11 +62,7 @@
     Measurable,
     LayoutCoordinates,
     OwnerScope,
-<<<<<<< HEAD
     InvokeOnCanvas {
-=======
-        (Canvas) -> Unit {
->>>>>>> eca1ca16
 
     abstract val tail: Modifier.Node
 
